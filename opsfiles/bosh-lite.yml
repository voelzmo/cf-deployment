--- conflicted
+++ resolved
@@ -122,14 +122,9 @@
   path: /instance_groups/name=router/instances
   value: 1
 - type: replace
-<<<<<<< HEAD
-  path: /instance_groups/name=tcp-router/instances
-  value: 1
-=======
   path: /instance_groups/name=route-emitter/azs
   value:
   - z1
->>>>>>> 7b497d18
 - type: replace
   path: /instance_groups/name=route-emitter/instances
   value: 1
