--- conflicted
+++ resolved
@@ -71,17 +71,10 @@
 # Parameterize the diego bbs encryption key label
 # and set the label of the key we've extracted to the active label
 - type: replace
-<<<<<<< HEAD
-  path: /instance_groups/name=diego-bbs/properties/bbs/active_key_label
-  value: "(( diego_bbs_active_key_label ))"
-- type: replace
-  path: /instance_groups/name=diego-bbs/properties/bbs/encryption_keys/0/label
-=======
   path: /instance_groups/name=diego-bbs/jobs/name=bbs/properties/diego/bbs/active_key_label
   value: "(( diego_bbs_active_key_label ))"
 - type: replace
   path: /instance_groups/name=diego-bbs/jobs/name=bbs/properties/diego/bbs/encryption_keys/0/label
->>>>>>> 2c2681c3
   value: "(( diego_bbs_active_key_label ))"
 
 # Remove routing API, as it's not present in the source deployment
