--- conflicted
+++ resolved
@@ -166,9 +166,6 @@
   - public_networks
   - dns
   - load_balancer
-<<<<<<< HEAD
-
-=======
 - type: replace
   path: /instance_groups/name=cc-worker/jobs/name=cloud_controller_worker/properties/cc/default_running_security_groups
   value:
@@ -181,7 +178,6 @@
   - public_networks
   - dns
   - load_balancer
->>>>>>> cf0ee3f3
 - type: replace
   path: /instance_groups/name=api/jobs/name=cloud_controller_ng/properties/cc/security_group_definitions/-
   value:
@@ -189,8 +185,6 @@
     rules:
     - destination: 10.244.0.34
       protocol: all
-<<<<<<< HEAD
-=======
 - type: replace
   path: /instance_groups/name=cc-worker/jobs/name=cloud_controller_worker/properties/cc/security_group_definitions/-
   value:
@@ -205,11 +199,9 @@
     rules:
     - destination: 10.244.0.34
       protocol: all
->>>>>>> cf0ee3f3
 
 # ----- Combine router VM extensions ----
 - type: replace
-<<<<<<< HEAD
   path: /instance_groups/name=router/vm_extensions/-
   value: diego-ssh-proxy-network-properties
 - type: replace
@@ -230,11 +222,6 @@
             ca_cert: "((diego_bbs_client.ca))"
             client_cert: "((diego_bbs_client.certificate))"
             client_key: "((diego_bbs_client.private_key))"
-=======
-  path: /instance_groups/name=router/vm_extensions
-  value:
-  - ssh-proxy-and-router-lb
->>>>>>> cf0ee3f3
 
 # ----- Scale Down ------
 - type: replace
