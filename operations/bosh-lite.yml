---
- type: replace
  path: /instance_groups/name=router/networks
  value:
  - name: private
    static_ips: [10.244.0.34]
- type: replace
  path: /instance_groups/name=nats/networks/name=private/static_ips
  value: &nats_ips
  - 10.244.0.6
<<<<<<< HEAD
=======

# --- Replace MySQL job with Postgres ---
- type: replace
  path: /releases/-
  value:
    name: postgres
    url: https://bosh.io/d/github.com/cloudfoundry/postgres-release?v=13
    sha1: db1b34e15edef77fac68d1b55fac6cd22841d2ff
    version: "13"

- type: remove
  path: /instance_groups/name=mysql/jobs/name=mysql
- type: replace
  path: /instance_groups/name=mysql/jobs/-
  value:
    name: postgres
    release: postgres
    properties:
      databases:
        address: &postgres_ip 10.244.0.10
        databases:
        - citext: true
          name: cloud_controller
          tag: cc
        - citext: true
          name: uaa
          tag: uaa
        - citext: true
          name: diego
          tag: diego
        db_scheme: postgres
        port: 5524
        roles:
        - name: cloud_controller
          password: ((cc_database_password))
          tag: admin
        - name: uaa
          password: ((uaa_database_password))
          tag: admin
        - name: diego
          password: ((diego_database_password))
          tag: admin
- type: replace
  path: /instance_groups/name=mysql/name
  value: postgres

# --- Replace usages of MySQL DB with Postgres ---
- type: replace
  path: /instance_groups/name=api/jobs/name=cloud_controller_ng/properties/ccdb
  value: &ccdb
    db_scheme: postgres
    address: *postgres_ip
    roles:
    - tag: admin
      name: cloud_controller
      password: ((cc_database_password))
    databases:
    - tag: cc
      name: cloud_controller
    port: 5524
- type: replace
  path: /instance_groups/name=api/jobs/name=cloud_controller_worker/properties/ccdb
  value: *ccdb
- type: replace
  path: /instance_groups/name=cc-clock/jobs/name=cloud_controller_clock/properties/ccdb
  value: *ccdb
- type: replace
  path: /instance_groups/name=uaa/jobs/name=uaa/properties/uaadb
  value:
    db_scheme: postgresql
    address: *postgres_ip
    roles:
    - tag: admin
      name: uaa
      password: ((uaa_database_password))
    databases:
    - tag: uaa
      name: uaa
    port: 5524
- type: replace
  path: /instance_groups/name=diego-bbs/jobs/name=bbs/properties/diego/bbs/sql
  value:
    db_host: *postgres_ip
    db_port: 5524
    db_schema: diego
    db_username: diego
    db_password: "((diego_database_password))"
    db_driver: postgres

# --- Remove now unused cf-mysql release and variables ---
- type: remove
  path: /releases/name=cf-mysql?
- type: remove
  path: /variables/name=cf_mysql_mysql_admin_password?
- type: remove
  path: /variables/name=cf_mysql_mysql_cluster_health_password?
- type: remove
  path: /variables/name=cf_mysql_mysql_galera_healthcheck_endpoint_password?
- type: remove
  path: /variables/name=cf_mysql_mysql_galera_healthcheck_password?
- type: remove
  path: /variables/name=cf_mysql_mysql_roadmin_password?
>>>>>>> a205fa49

# --- Add Bosh Lite Security Groups ---
- type: replace
  path: /instance_groups/name=api/jobs/name=cloud_controller_ng/properties/cc/default_running_security_groups
  value:
  - public_networks
  - dns
  - load_balancer
- type: replace
  path: /instance_groups/name=api/jobs/name=cloud_controller_worker/properties/cc/default_running_security_groups
  value:
  - public_networks
  - dns
  - load_balancer
- type: replace
  path: /instance_groups/name=cc-clock/jobs/name=cloud_controller_clock/properties/cc/default_running_security_groups
  value:
  - public_networks
  - dns
  - load_balancer
- type: replace
  path: /instance_groups/name=api/jobs/name=cloud_controller_ng/properties/cc/security_group_definitions/-
  value:
    name: load_balancer
    rules:
    - destination: 10.244.0.34
      protocol: all
- type: replace
  path: /instance_groups/name=api/jobs/name=cloud_controller_worker/properties/cc/security_group_definitions/-
  value:
    name: load_balancer
    rules:
    - destination: 10.244.0.34
      protocol: all
- type: replace
  path: /instance_groups/name=cc-clock/jobs/name=cloud_controller_clock/properties/cc/security_group_definitions/-
  value:
    name: load_balancer
    rules:
    - destination: 10.244.0.34
      protocol: all

# ----- Move SSH Proxy from diego-brain to router ----
- type: remove
  path: /instance_groups/name=diego-brain/vm_extensions
- type: remove
  path: /instance_groups/name=diego-brain/jobs/name=ssh_proxy
- type: replace
  path: /instance_groups/name=router/vm_extensions
  value:
  - ssh-proxy-and-router-lb
- type: replace
  path: /instance_groups/name=router/jobs/-
  value:
    name: ssh_proxy
    release: diego
    properties:
      diego:
        ssl:
          skip_cert_verify: true
        ssh_proxy:
          enable_cf_auth: true
          host_key: "((diego_ssh_proxy_host_key.private_key))"
          uaa_secret: "((uaa_clients_ssh-proxy_secret))"
          uaa_token_url: "https://uaa.((system_domain))/oauth/token"
          bbs: &5
            ca_cert: "((diego_bbs_client.ca))"
            client_cert: "((diego_bbs_client.certificate))"
            client_key: "((diego_bbs_client.private_key))"

# ----- Scale Down ------
- type: replace
  path: /instance_groups/name=consul/instances
  value: 1
- type: replace
  path: /instance_groups/name=nats/instances
  value: 1
- type: replace
  path: /instance_groups/name=etcd/instances
  value: 1
- type: replace
  path: /instance_groups/name=etcd/jobs/name=etcd/properties/etcd/cluster
  value:
  - instances: 1
    name: etcd
- type: replace
  path: /instance_groups/name=diego-bbs/instances
  value: 1
- type: replace
  path: /instance_groups/name=uaa/instances
  value: 1
- type: replace
  path: /instance_groups/name=diego-brain/instances
  value: 1
- type: replace
  path: /instance_groups/name=diego-cell/instances
  value: 1
- type: replace
  path: /instance_groups/name=diego-cell/jobs/name=rep/properties/diego/rep/evacuation_timeout_in_seconds?
  value: 0
- type: replace
  path: /instance_groups/name=router/instances
  value: 1
- type: replace
  path: /instance_groups/name=route-emitter/azs
  value:
  - z1
- type: replace
  path: /instance_groups/name=route-emitter/instances
  value: 1
- type: replace
  path: /instance_groups/name=api/instances
  value: 1
- type: replace
  path: /instance_groups/name=cc-bridge/instances
  value: 1
- type: replace
  path: /instance_groups/name=doppler/instances
  value: 1
- type: replace
  path: /instance_groups/name=log-api/instances
  value: 1
# --------------------------------------------------------------------------------------------
- type: replace
  path: /instance_groups/name=route-emitter/jobs/name=route_emitter/properties/diego/route_emitter/nats/machines
  value: *nats_ips
- type: replace
<<<<<<< HEAD
=======
  path: /instance_groups/name=uaa/jobs/name=uaa/properties/uaadb/address
  value: *postgres_ip
- type: replace
  path: /instance_groups/name=diego-bbs/jobs/name=bbs/properties/diego/bbs/sql/db_host
  value: *postgres_ip
- type: replace
  path: /instance_groups/name=api/jobs/name=cloud_controller_ng/properties/ccdb/address
  value: *postgres_ip
- type: replace
  path: /instance_groups/name=api/jobs/name=cloud_controller_worker/properties/ccdb/address
  value: *postgres_ip
- type: replace
>>>>>>> a205fa49
  path: /instance_groups/name=api/jobs/name=cloud_controller_worker/properties/nats/machines
  value: *nats_ips
- type: replace
  path: /instance_groups/name=api/jobs/name=cloud_controller_ng/properties/nats/machines
  value: *nats_ips
- type: replace
<<<<<<< HEAD
=======
  path: /instance_groups/name=cc-clock/jobs/name=cloud_controller_clock/properties/ccdb/address
  value: *postgres_ip
- type: replace
>>>>>>> a205fa49
  path: /instance_groups/name=cc-clock/jobs/name=cloud_controller_clock/properties/nats/machines
  value: *nats_ips<|MERGE_RESOLUTION|>--- conflicted
+++ resolved
@@ -8,8 +8,6 @@
   path: /instance_groups/name=nats/networks/name=private/static_ips
   value: &nats_ips
   - 10.244.0.6
-<<<<<<< HEAD
-=======
 
 # --- Replace MySQL job with Postgres ---
 - type: replace
@@ -29,7 +27,7 @@
     release: postgres
     properties:
       databases:
-        address: &postgres_ip 10.244.0.10
+        address: sql-db.service.internal
         databases:
         - citext: true
           name: cloud_controller
@@ -55,13 +53,17 @@
 - type: replace
   path: /instance_groups/name=mysql/name
   value: postgres
+- type: replace
+  path: /instance_groups/name=postgres/jobs/name=consul_agent/properties?/consul/agent/services?
+  value:
+    sql_db: {}
 
 # --- Replace usages of MySQL DB with Postgres ---
 - type: replace
   path: /instance_groups/name=api/jobs/name=cloud_controller_ng/properties/ccdb
   value: &ccdb
     db_scheme: postgres
-    address: *postgres_ip
+    address: sql-db.service.cf.internal
     roles:
     - tag: admin
       name: cloud_controller
@@ -80,7 +82,7 @@
   path: /instance_groups/name=uaa/jobs/name=uaa/properties/uaadb
   value:
     db_scheme: postgresql
-    address: *postgres_ip
+    address: sql-db.service.cf.internal
     roles:
     - tag: admin
       name: uaa
@@ -92,7 +94,7 @@
 - type: replace
   path: /instance_groups/name=diego-bbs/jobs/name=bbs/properties/diego/bbs/sql
   value:
-    db_host: *postgres_ip
+    db_host: sql-db.service.cf.internal
     db_port: 5524
     db_schema: diego
     db_username: diego
@@ -112,7 +114,8 @@
   path: /variables/name=cf_mysql_mysql_galera_healthcheck_password?
 - type: remove
   path: /variables/name=cf_mysql_mysql_roadmin_password?
->>>>>>> a205fa49
+- type: remove
+  path: /variables/name=cf_mysql_proxy_api_password?
 
 # --- Add Bosh Lite Security Groups ---
 - type: replace
@@ -240,32 +243,11 @@
   path: /instance_groups/name=route-emitter/jobs/name=route_emitter/properties/diego/route_emitter/nats/machines
   value: *nats_ips
 - type: replace
-<<<<<<< HEAD
-=======
-  path: /instance_groups/name=uaa/jobs/name=uaa/properties/uaadb/address
-  value: *postgres_ip
-- type: replace
-  path: /instance_groups/name=diego-bbs/jobs/name=bbs/properties/diego/bbs/sql/db_host
-  value: *postgres_ip
-- type: replace
-  path: /instance_groups/name=api/jobs/name=cloud_controller_ng/properties/ccdb/address
-  value: *postgres_ip
-- type: replace
-  path: /instance_groups/name=api/jobs/name=cloud_controller_worker/properties/ccdb/address
-  value: *postgres_ip
-- type: replace
->>>>>>> a205fa49
   path: /instance_groups/name=api/jobs/name=cloud_controller_worker/properties/nats/machines
   value: *nats_ips
 - type: replace
   path: /instance_groups/name=api/jobs/name=cloud_controller_ng/properties/nats/machines
   value: *nats_ips
 - type: replace
-<<<<<<< HEAD
-=======
-  path: /instance_groups/name=cc-clock/jobs/name=cloud_controller_clock/properties/ccdb/address
-  value: *postgres_ip
-- type: replace
->>>>>>> a205fa49
   path: /instance_groups/name=cc-clock/jobs/name=cloud_controller_clock/properties/nats/machines
   value: *nats_ips