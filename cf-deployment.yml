---
name: cf
update:
  canaries: 1
  canary_watch_time: 30000-1200000
  max_in_flight: 5
  serial: false
  update_watch_time: 5000-1200000
instance_groups:
- name: consul
  azs:
  - z1
  - z2
  - z3
  instances: 3
  persistent_disk_type: 5GB
  vm_type: m3.medium
  stemcell: default
  update:
    max_in_flight: 1
    serial: true
  networks:
  - name: private
    static_ips: &1
    - 10.0.31.190
    - 10.0.47.190
    - 10.0.63.190
  jobs:
  - name: consul_agent
    release: consul
    properties:
      consul:
        agent:
          mode: server
          domain: cf.internal
          servers: &2
            lan: *1
        encrypt_keys: [((consul_encrypt_key))]
        agent_cert: "((consul_agent.certificate))"
        agent_key: "((consul_agent.private_key))"
        ca_cert: "((consul_agent.ca))"
        server_cert: "((consul_server.certificate))"
        server_key: "((consul_server.private_key))"
  - name: metron_agent
    release: loggregator
    properties: &4
      syslog_daemon_config:
        enable: false
      metron_agent:
<<<<<<< HEAD
        deployment: "((system_domain))"
        tls:
          client_cert: "((metron_agent_tls_client.certificate))"
          client_key: "((metron_agent_tls_client.private_key))"
=======
        deployment: "((metron_agent_deployment_name))"
>>>>>>> 849cfc40
        etcd:
          client_cert: "((etcd_client.certificate))"
          client_key: "((etcd_client.private_key))"
      metron_endpoint:
        shared_secret: "((dropsonde_shared_secret))"
      loggregator:
        tls:
          ca_cert: "((loggregator_ca.certificate))"
          trafficcontroller:
<<<<<<< HEAD
            cert: "((loggregator_tls_tc.certificate))"
            key: "((loggregator_tls_tc.private_key))"
          metron:
            cert: "((metron_agent_tls_client.certificate))"
            key: "((metron_agent_tls_client.private_key))"
=======
            cert: "((loggregator_tls_tc_cert))"
            key: "((loggregator_tls_tc_key))"
>>>>>>> 849cfc40
          doppler:
            cert: "((loggregator_tls_doppler.certificate))"
            key: "((loggregator_tls_doppler.private_key))"
        etcd:
          require_ssl: true
          ca_cert: "((etcd_server.ca))"
          machines:
          - etcd.service.cf.internal
- name: nats
  azs:
  - z1
  - z2
  instances: 2
  vm_type: c3.large
  vm_extensions:
  - 5GB_ephemeral_disk
  stemcell: default
  networks:
  - name: private
    static_ips: &3
    - 10.0.31.191
    - 10.0.47.191
  jobs:
  - name: consul_agent
    release: consul
    properties:
      consul:
        agent:
          mode: client
          domain: cf.internal
<<<<<<< HEAD
          servers: *3
        encrypt_keys: [((consul_encrypt_key))]
        agent_cert: "((consul_agent.certificate))"
        agent_key: "((consul_agent.private_key))"
        ca_cert: "((consul_agent.ca))"
        server_cert: "((consul_server.certificate))"
        server_key: "((consul_server.private_key))"
=======
          servers: *2
        encrypt_keys: "((consul_encrypt_keys))"
        agent_cert: "((consul_agent_cert))"
        agent_key: "((consul_agent_agent_key))"
        ca_cert: "((consul_agent_ca_cert))"
        server_cert: "((consul_agent_server_cert))"
        server_key: "((consul_agent_server_key))"
>>>>>>> 849cfc40
  - name: nats_stream_forwarder
    release: nats
    properties:
      nats: &6
        machines: *3
        password: "((nats_password))"
        port: 4222
        user: "nats"
  - name: nats
    release: nats
    properties:
      nats:
        password: "((nats_password))"
        user: "nats"
        debug: true
        monitor_port: 9222
        prof_port: 6060
        trace: false
  - name: metron_agent
    release: loggregator
    properties: *4
- name: etcd
  azs:
  - z1
  - z2
  - z3
  instances: 3
  persistent_disk_type: 5GB
  vm_type: m3.medium
  vm_extensions:
  - 5GB_ephemeral_disk
  stemcell: default
  update:
    serial: true
    max_in_flight: 1
  networks:
  - name: private
  jobs:
  - name: consul_agent
    release: consul
    properties:
      consul:
        agent:
          mode: client
          domain: cf.internal
          servers: *2
          services:
            etcd: {}
        encrypt_keys: [((consul_encrypt_key))]
        agent_cert: "((consul_agent.certificate))"
        agent_key: "((consul_agent.private_key))"
        ca_cert: "((consul_agent.ca))"
        server_cert: "((consul_server.certificate))"
        server_key: "((consul_server.private_key))"
  - name: etcd
    release: etcd
    properties:
      etcd:
        advertise_urls_dns_suffix: etcd.service.cf.internal
        cluster:
        - instances: 3
          name: etcd
        peer_require_ssl: true
        require_ssl: true
        ca_cert: "((etcd_client.ca))"
        client_cert: "((etcd_client.certificate))"
        client_key: "((etcd_client.private_key))"
        server_cert: "((etcd_server.certificate))"
        server_key: "((etcd_server.private_key))"
        peer_ca_cert: "((etcd_peer.ca))"
        peer_cert: "((etcd_peer.certificate))"
        peer_key: "((etcd_peer.private_key))"
  - name: etcd_metrics_server
    release: etcd
    properties:
      etcd_metrics_server:
        etcd:
          dns_suffix: etcd.service.cf.internal
          require_ssl: true
          ca_cert: "((etcd_server.ca))"
          client_cert: "((etcd_client.certificate))"
          client_key: "((etcd_client.private_key))"
  - name: metron_agent
    release: loggregator
    properties: *4
- name: mysql
  azs:
  - z1
  persistent_disk_type: 10GB
  instances: 1
  vm_type: m3.large
  vm_extensions:
  - 10GB_ephemeral_disk
  stemcell: default
  update:
    serial: true
  networks:
  - name: private
    static_ips:
    - 10.0.31.193
  jobs:
  - name: consul_agent
    release: consul
    properties:
      consul:
        agent:
          mode: client
          domain: cf.internal
<<<<<<< HEAD
          servers: *3
        encrypt_keys: [((consul_encrypt_key))]
        agent_cert: "((consul_agent.certificate))"
        agent_key: "((consul_agent.private_key))"
        ca_cert: "((consul_agent.ca))"
        server_cert: "((consul_server.certificate))"
        server_key: "((consul_server.private_key))"
=======
          servers: *2
        encrypt_keys: "((consul_encrypt_keys))"
        agent_cert: "((consul_agent_cert))"
        agent_key: "((consul_agent_agent_key))"
        ca_cert: "((consul_agent_ca_cert))"
        server_cert: "((consul_agent_server_cert))"
        server_key: "((consul_agent_server_key))"
>>>>>>> 849cfc40
  - name: mysql
    release: cf-mysql
    properties:
      network_name: private
      cf_mysql:
        mysql:
          galera_healthcheck:
            db_password: "((cf_mysql_mysql_galera_healthcheck_password))"
            endpoint_username: "galera_healthcheck"
            endpoint_password: "((cf_mysql_mysql_galera_healthcheck_endpoint_password))"
          admin_password: "((cf_mysql_mysql_admin_password))"
          roadmin_password: "((cf_mysql_mysql_roadmin_password))"
          cluster_health:
            password: "((cf_mysql_mysql_cluster_health_password))"
          seeded_databases:
          - name: cloud_controller
            username: "cloud_controller"
            password: "((cf_mysql_mysql_seeded_databases_cc_password))"
          - name: uaa
            username: "uaa"
            password: "((cf_mysql_mysql_seeded_databases_uaa_password))"
          - name: diego
            username: "diego"
            password: "((cf_mysql_mysql_seeded_databases_diego_password))"
          database_startup_timeout: 600
          cluster_ips:
          - 10.0.31.193
  - name: metron_agent
    release: loggregator
    properties: *4
- name: diego-bbs
  azs:
  - z1
  - z2
  instances: 2
  vm_type: m3.large
  stemcell: default
  networks:
  - name: private
  jobs:
  - name: consul_agent
    release: consul
    properties:
      consul:
        agent:
          mode: client
          domain: cf.internal
<<<<<<< HEAD
          servers: *3
        encrypt_keys: [((consul_encrypt_key))]
        agent_cert: "((consul_agent.certificate))"
        agent_key: "((consul_agent.private_key))"
        ca_cert: "((consul_agent.ca))"
        server_cert: "((consul_server.certificate))"
        server_key: "((consul_server.private_key))"
=======
          servers: *2
        encrypt_keys: "((consul_encrypt_keys))"
        agent_cert: "((consul_agent_cert))"
        agent_key: "((consul_agent_agent_key))"
        ca_cert: "((consul_agent_ca_cert))"
        server_cert: "((consul_agent_server_cert))"
        server_key: "((consul_agent_server_key))"
>>>>>>> 849cfc40
  - name: bbs
    release: diego
    properties:
      diego:
        bbs:
          active_key_label: key-2016-06
          encryption_keys:
          - label: key-2016-06
            passphrase: "((diego_bbs_encryption_keys_passphrase))"
          sql:
            db_host: 10.0.31.193
            db_port: 3306
            db_schema: diego
            db_username: diego
            db_password: "((cf_mysql_mysql_seeded_databases_diego_password))"
            db_driver: mysql
          etcd:
            machines: []
            ca_cert: nil
            client_cert: nil
            client_key: nil
          ca_cert: "((diego_bbs.ca))"
          server_cert: "((diego_bbs_server.certificate))"
          server_key: "((diego_bbs_server.private_key))"
  - name: metron_agent
    release: loggregator
    properties: *4
- name: uaa
  azs:
  - z1
  - z2
  instances: 2
  vm_type: m3.medium
  vm_extensions:
  - 10GB_ephemeral_disk
  stemcell: default
  networks:
  - name: private
  jobs:
  - name: consul_agent
    release: consul
    properties:
      consul:
        agent:
          mode: client
          domain: cf.internal
          servers: *2
          services:
            uaa: {}
        encrypt_keys: [((consul_encrypt_key))]
        agent_cert: "((consul_agent.certificate))"
        agent_key: "((consul_agent.private_key))"
        ca_cert: "((consul_agent.ca))"
        server_cert: "((consul_server.certificate))"
        server_key: "((consul_server.private_key))"
  - name: uaa
    release: uaa
    properties:
      login:
        saml:
          serviceProviderKey: "((uaa_login_saml.private_key))"
          serviceProviderKeyPassword: ""
          serviceProviderCertificate: "((uaa_login_saml.certificate))"
      uaa:
        sslCertificate: "((uaa_ssl.certificate))"
        sslPrivateKey: "((uaa_ssl.private_key))"
        zones:
          internal:
            hostnames:
            - uaa.service.cf.internal
        url: "https://uaa.((system_domain))"
        admin:
          client_secret: "((uaa_admin_client_secret))"
        scim:
          users:
          - name: "admin"
            password: "((uaa_scim_users_admin_password))"
            groups:
            - cloud_controller.admin
            - doppler.firehose
            - openid
            - routing.router_groups.read
            - scim.read
            - scim.write
        login:
          client_secret: "((uaa_login_client_secret))"
        jwt:
          signing_key: "((uaa_jwt_signing_key.private_key))"
          verification_key: "((uaa_jwt_signing_key.public_key))"
        clients:
          cc-service-dashboards:
            authorities: clients.read,clients.write,clients.admin
            authorized-grant-types: client_credentials
            scope: openid,cloud_controller_service_permissions.read
            secret: "((uaa_clients_cc-service-dashboards_secret))"
          cc_routing:
            authorities: routing.router_groups.read
            authorized-grant-types: client_credentials
            secret: "((uaa_clients_cc-routing_secret))"
          cf:
            access-token-validity: 600
            authorities: uaa.none
            authorized-grant-types: password,refresh_token
            override: true
            refresh-token-validity: 2592000
            scope: cloud_controller.read,cloud_controller.write,openid,password.write,cloud_controller.admin,scim.read,scim.write,doppler.firehose,uaa.user,routing.router_groups.read
          cloud_controller_username_lookup:
            authorities: scim.userids
            authorized-grant-types: client_credentials
            secret: "((uaa_clients_cloud_controller_username_lookup_secret))"
          doppler:
            authorities: uaa.resource
            override: true
            secret: "((uaa_clients_doppler_secret))"
          gorouter:
            authorities: routing.routes.read
            authorized-grant-types: client_credentials,refresh_token
            secret: "((uaa_clients_gorouter_secret))"
          ssh-proxy:
            authorized-grant-types: authorization_code
            autoapprove: true
            override: true
            redirect-uri: "/login"
            scope: openid,cloud_controller.read,cloud_controller.write
            secret: "((uaa_clients_ssh-proxy_secret))"
          tcp_emitter:
            authorities: routing.routes.write,routing.routes.read,routing.router_groups.read
            authorized-grant-types: client_credentials,refresh_token
            secret: "((uaa_clients_tcp_emitter_secret))"
          tcp_router:
            authorities: routing.routes.read,routing.router_groups.read
            authorized-grant-types: client_credentials,refresh_token
            secret: "((uaa_clients_tcp_router_secret))"
      uaadb:
        address: 10.0.31.193
        databases:
        - name: uaa
          tag: uaa
        db_scheme: mysql
        port: 3306
        roles:
        - name: "uaa"
          password: "((cf_mysql_mysql_seeded_databases_uaa_password))"
          tag: admin
  - name: route_registrar
    release: routing
    properties:
      route_registrar:
        routes:
        - health_check:
            name: uaa-healthcheck
            script_path: "/var/vcap/jobs/uaa/bin/health_check"
          name: uaa
          port: 8080
          registration_interval: 4s
          tags:
            component: uaa
          uris:
          - "uaa.((system_domain))"
          - "*.uaa.((system_domain))"
          - "login.((system_domain))"
          - "*.login.((system_domain))"
      nats:
        machines: *3
        password: "((nats_password))"
        port: 4222
        user: "nats"
  - name: metron_agent
    release: loggregator
    properties: *4
  - name: statsd-injector
    release: loggregator
- name: diego-brain
  azs:
  - z1
  - z2
  instances: 2
  vm_type: m3.medium
  vm_extensions:
  - ssh-proxy-lb
  stemcell: default
  networks:
  - name: private
  jobs:
  - name: consul_agent
    release: consul
    properties:
      consul:
        agent:
          mode: client
          domain: cf.internal
<<<<<<< HEAD
          servers: *3
        encrypt_keys: [((consul_encrypt_key))]
        agent_cert: "((consul_agent.certificate))"
        agent_key: "((consul_agent.private_key))"
        ca_cert: "((consul_agent.ca))"
        server_cert: "((consul_server.certificate))"
        server_key: "((consul_server.private_key))"
=======
          servers: *2
        encrypt_keys: "((consul_encrypt_keys))"
        agent_cert: "((consul_agent_cert))"
        agent_key: "((consul_agent_agent_key))"
        ca_cert: "((consul_agent_ca_cert))"
        server_cert: "((consul_agent_server_cert))"
        server_key: "((consul_agent_server_key))"
>>>>>>> 849cfc40
  - name: ssh_proxy
    release: diego
    properties:
      diego:
        ssl:
          skip_cert_verify: true
        ssh_proxy:
          enable_cf_auth: true
          host_key: "((diego_ssh_proxy_host_key.private_key))"
          uaa_secret: "((uaa_clients_ssh-proxy_secret))"
          uaa_token_url: "https://uaa.((system_domain))/oauth/token"
          bbs: &5
            ca_cert: "((diego_bbs.ca))"
            client_cert: "((diego_bbs_client.certificate))"
            client_key: "((diego_bbs_client.private_key))"
  - name: file_server
    release: diego
  - name: auctioneer
    release: diego
    properties:
      diego:
        auctioneer:
          bbs: *5
  - name: metron_agent
    release: loggregator
    properties: *4
- name: diego-cell
  azs:
  - z1
  - z2
  instances: 2
  vm_type: r3.xlarge
  vm_extensions:
  - 100GB_ephemeral_disk
  stemcell: default
  networks:
  - name: private
  jobs:
  - name: consul_agent
    release: consul
    properties:
      consul:
        agent:
          mode: client
          domain: cf.internal
<<<<<<< HEAD
          servers: *3
        encrypt_keys: [((consul_encrypt_key))]
        agent_cert: "((consul_agent.certificate))"
        agent_key: "((consul_agent.private_key))"
        ca_cert: "((consul_agent.ca))"
        server_cert: "((consul_server.certificate))"
        server_key: "((consul_server.private_key))"
=======
          servers: *2
        encrypt_keys: "((consul_encrypt_keys))"
        agent_cert: "((consul_agent_cert))"
        agent_key: "((consul_agent_agent_key))"
        ca_cert: "((consul_agent_ca_cert))"
        server_cert: "((consul_agent_server_cert))"
        server_key: "((consul_agent_server_key))"
>>>>>>> 849cfc40
  - name: cflinuxfs2-rootfs-setup
    release: cflinuxfs2-rootfs
  - name: garden
    release: garden-runc
    properties:
      garden:
        default_container_grace_time: 0
        deny_networks:
        - 0.0.0.0/0
        persistent_image_list:
        - "/var/vcap/packages/cflinuxfs2/rootfs"
  - name: rep
    release: diego
    properties:
      diego:
        rep:
          bbs: *5
          preloaded_rootfses:
          - cflinuxfs2:/var/vcap/packages/cflinuxfs2/rootfs
        ssl:
          skip_cert_verify: true
  - name: metron_agent
    release: loggregator
    properties: *4
- name: router
  azs:
  - z1
  - z2
  instances: 2
  vm_type: m3.medium
  vm_extensions:
  - router-lb
  stemcell: default
  networks:
  - name: private
  jobs:
  - name: consul_agent
    release: consul
    properties:
      consul:
        agent:
          mode: client
          domain: cf.internal
          servers: *2
          services:
            gorouter: {}
        encrypt_keys: [((consul_encrypt_key))]
        agent_cert: "((consul_agent.certificate))"
        agent_key: "((consul_agent.private_key))"
        ca_cert: "((consul_agent.ca))"
        server_cert: "((consul_server.certificate))"
        server_key: "((consul_server.private_key))"
  - name: gorouter
    release: routing
    properties:
      nats: *6
      router:
        enable_ssl: true
        ssl_cert: "((router_ssl.certificate))"
        ssl_key: "((router_ssl.private_key))"
        status:
          password: "((router_status_password))"
          user: "router-status"
        route_services_secret: "((router_route_services_secret))"
        ssl_skip_validation: true
      uaa:
        clients:
          gorouter:
            secret: "((uaa_clients_gorouter_secret))"
        ssl:
          port: 1234
  - name: metron_agent
    release: loggregator
    properties: *4
- name: tcp-router
  azs:
  - z1
  - z2
  instances: 0
  vm_type: m3.medium
  stemcell: default
  networks:
  - name: private
  jobs:
  - name: consul_agent
    release: consul
    properties:
      consul:
        agent:
          mode: client
          domain: cf.internal
<<<<<<< HEAD
          servers: *3
        encrypt_keys: [((consul_encrypt_key))]
        agent_cert: "((consul_agent.certificate))"
        agent_key: "((consul_agent.private_key))"
        ca_cert: "((consul_agent.ca))"
        server_cert: "((consul_server.certificate))"
        server_key: "((consul_server.private_key))"
=======
          servers: *2
        encrypt_keys: "((consul_encrypt_keys))"
        agent_cert: "((consul_agent_cert))"
        agent_key: "((consul_agent_agent_key))"
        ca_cert: "((consul_agent_ca_cert))"
        server_cert: "((consul_agent_server_cert))"
        server_key: "((consul_agent_server_key))"
>>>>>>> 849cfc40
  - name: haproxy
    release: routing
  - name: router_configurer
    release: routing
    properties:
      skip_ssl_validation: true
      uaa:
        tls_port: 8443
      router_configurer:
        oauth_secret: "((uaa_clients_tcp_router_secret))"
  - name: metron_agent
    release: loggregator
    properties: *4
- name: route-emitter
  azs:
  - z1
  - z2
  instances: 2
  vm_type: m3.medium
  stemcell: default
  networks:
  - name: private
  jobs:
  - name: consul_agent
    release: consul
    properties:
      consul:
        agent:
          mode: client
          domain: cf.internal
<<<<<<< HEAD
          servers: *3
        encrypt_keys: [((consul_encrypt_key))]
        agent_cert: "((consul_agent.certificate))"
        agent_key: "((consul_agent.private_key))"
        ca_cert: "((consul_agent.ca))"
        server_cert: "((consul_server.certificate))"
        server_key: "((consul_server.private_key))"
=======
          servers: *2
        encrypt_keys: "((consul_encrypt_keys))"
        agent_cert: "((consul_agent_cert))"
        agent_key: "((consul_agent_agent_key))"
        ca_cert: "((consul_agent_ca_cert))"
        server_cert: "((consul_agent_server_cert))"
        server_key: "((consul_agent_server_key))"
>>>>>>> 849cfc40
  - name: route_emitter
    release: diego
    properties:
      diego:
        route_emitter:
          nats: *6
          bbs:
            ca_cert: "((diego_bbs.ca))"
            client_cert: "((diego_bbs_client.certificate))"
            client_key: "((diego_bbs_client.private_key))"
            require_ssl: true
  - name: metron_agent
    release: loggregator
    properties: *4
- name: blobstore
  azs:
  - z1
  instances: 1
  vm_type: m3.large
  vm_extensions:
  - 10GB_ephemeral_disk
  persistent_disk_type: 100GB
  stemcell: default
  networks:
  - name: private
  jobs:
  - name: consul_agent
    release: consul
    properties:
      consul:
        agent:
          mode: client
          domain: cf.internal
          servers: *2
          services:
            blobstore: {}
        encrypt_keys: [((consul_encrypt_key))]
        agent_cert: "((consul_agent.certificate))"
        agent_key: "((consul_agent.private_key))"
        ca_cert: "((consul_agent.ca))"
        server_cert: "((consul_server.certificate))"
        server_key: "((consul_server.private_key))"
  - name: blobstore
    release: capi
    properties:
      system_domain: "((system_domain))"
      blobstore:
        admin_users:
        - username: "blobstore-user"
          password: "((blobstore_admin_users_password))"
        secure_link:
          secret: "((blobstore_secure_link_secret))"
        tls:
          cert: "((blobstore_tls.certificate))"
          private_key: "((blobstore_tls.private_key))"
          ca_cert: "((blobstore_tls.ca))"
  - name: route_registrar
    release: routing
    properties:
      route_registrar:
        routes:
        - name: blobstore
          port: 8080
          registration_interval: 20s
          tags:
            component: blobstore
          uris:
          - "blobstore.((system_domain))"
      nats:
        machines: *3
        password: "((nats_password))"
        port: 4222
        user: "nats"
  - name: metron_agent
    release: loggregator
    properties: *4
- name: api
  azs:
  - z1
  - z2
  instances: 2
  vm_type: m3.large
  vm_extensions:
  - 50GB_ephemeral_disk
  stemcell: default
  networks:
  - name: private
  jobs:
  - name: consul_agent
    release: consul
    properties:
      consul:
        agent:
          mode: client
          domain: cf.internal
          servers: *2
          services:
            cloud_controller_ng: {}
            routing-api: {}
        encrypt_keys: [((consul_encrypt_key))]
        agent_cert: "((consul_agent.certificate))"
        agent_key: "((consul_agent.private_key))"
        ca_cert: "((consul_agent.ca))"
        server_cert: "((consul_server.certificate))"
        server_key: "((consul_server.private_key))"
  - name: cloud_controller_ng
    release: capi
    properties:
      router:
        route_services_secret: "((router_route_services_secret))"
      hm9000:
        port: -1
      ssl: &14
        skip_cert_verify: true
      system_domain: "((system_domain))"
      system_domain_organization: default_org
      app_domains: &17
      - "((system_domain))"
      app_ssh: &18
        host_key_fingerprint: "((diego_ssh_proxy_host_key.public_key_fingerprint))"
        oauth_client_id: ssh-proxy
      nats:
        machines: *3
        password: "((nats_password))"
        port: 4222
        user: "nats"
      uaa:
        clients:
          cc_routing:
            secret: "((uaa_clients_cc-routing_secret))"
          cloud_controller_username_lookup:
            secret: "((uaa_clients_cloud_controller_username_lookup_secret))"
          cc-service-dashboards:
            secret: "((uaa_clients_cc-service-dashboards_secret))"
        url: "https://uaa.((system_domain))"
        jwt:
          verification_key: "((uaa_jwt_signing_key.public_key))"
      cc:
        default_running_security_groups: &9
        - public_networks
        - dns
        default_staging_security_groups: &10
        - public_networks
        - dns
        security_group_definitions: &11
        - name: public_networks
          rules:
          - destination: 0.0.0.0-9.255.255.255
            protocol: all
          - destination: 11.0.0.0-169.253.255.255
            protocol: all
          - destination: 169.255.0.0-172.15.255.255
            protocol: all
          - destination: 172.32.0.0-192.167.255.255
            protocol: all
          - destination: 192.169.0.0-255.255.255.255
            protocol: all
        - name: dns
          rules:
          - destination: 0.0.0.0/0
            ports: '53'
            protocol: tcp
          - destination: 0.0.0.0/0
            ports: '53'
            protocol: udp
        install_buildpacks: &8
        - name: binary_buildpack
          package: binary-buildpack
        - name: dotnet_core_buildpack
          package: dotnet-core-buildpack
        - name: go_buildpack
          package: go-buildpack
        - name: java_buildpack
          package: buildpack_java
        - name: nodejs_buildpack
          package: nodejs-buildpack
        - name: php_buildpack
          package: php-buildpack
        - name: python_buildpack
          package: python-buildpack
        - name: python_buildpack
          package: python-buildpack
        - name: ruby_buildpack
          package: ruby-buildpack
        - name: staticfile_buildpack
          package: staticfile-buildpack
        default_to_diego_backend: true
        db_encryption_key: "((cc_db_encryption_key))"
        bulk_api_password: "((cc_bulk_api_password))"
        internal_api_password: "((cc_internal_api_password))"
        staging_upload_user: "staging_user"
        staging_upload_password: "((cc_staging_upload_password))"
        quota_definitions: &12
          default:
            memory_limit: 102400
            non_basic_services_allowed: true
            total_routes: 1000
            total_services: -1
        buildpacks: &7
          blobstore_type: webdav
          webdav_config:
            blobstore_timeout: 5
            password: "((blobstore_admin_users_password))"
            private_endpoint: "https://blobstore.service.cf.internal:4443"
            public_endpoint: "https://blobstore.((system_domain))"
            username: "blobstore-user"
        resource_pool: *7
        packages: *7
        droplets: *7
      ccdb: &13
        databases:
        - name: cloud_controller
          tag: cc
        address: 10.0.31.193
        db_scheme: mysql
        port: 3306
        roles:
        - name: "cloud_controller"
          password: "((cf_mysql_mysql_seeded_databases_cc_password))"
          tag: admin
  - name: cloud_controller_worker
    release: capi
    properties:
      hm9000:
        port: -1
      cc:
        db_encryption_key: "((cc_db_encryption_key))"
        default_to_diego_backend: true
        install_buildpacks: *8
        default_running_security_groups: *9
        default_staging_security_groups: *10
        security_group_definitions: *11
        internal_api_password: "((cc_internal_api_password))"
        bulk_api_password: "((cc_bulk_api_password))"
        quota_definitions: *12
        staging_upload_user: "staging_user"
        staging_upload_password: "((cc_staging_upload_password))"
        resource_pool: *7
        packages: *7
        droplets: *7
        buildpacks: *7
      ccdb: *13
      ssl: *14
      system_domain: "((system_domain))"
      system_domain_organization: default_org
      app_domains: *17
      app_ssh: *18
      nats:
        machines: *3
        password: "((nats_password))"
        port: 4222
        user: "nats"
      uaa:
        clients:
          cc-service-dashboards:
            secret: "((uaa_clients_cc-service-dashboards_secret))"
        url: "https://uaa.((system_domain))"
        jwt:
          verification_key: "((uaa_jwt_signing_key.public_key))"
  - name: binary-buildpack
    release: binary-buildpack
  - name: dotnet-core-buildpack
    release: dotnet-core-buildpack
  - name: go-buildpack
    release: go-buildpack
  - name: java-buildpack
    release: java-buildpack
  - name: java-offline-buildpack
    release: java-offline-buildpack
  - name: nodejs-buildpack
    release: nodejs-buildpack
  - name: php-buildpack
    release: php-buildpack
  - name: python-buildpack
    release: python-buildpack
  - name: ruby-buildpack
    release: ruby-buildpack
  - name: staticfile-buildpack
    release: staticfile-buildpack
  - name: route_registrar
    release: routing
    properties:
      route_registrar:
        routes:
        - name: api
          registration_interval: 20s
          port: 9022
          uris:
          - "api.((system_domain))"
      nats:
        machines: *3
        password: "((nats_password))"
        port: 4222
        user: "nats"
  - name: statsd-injector
    release: loggregator
  - name: metron_agent
    release: loggregator
    properties: *4
  - name: routing-api
    release: routing
    properties:
      routing_api:
        system_domain: "((system_domain))"
        etcd:
          servers:
          - etcd.service.cf.internal
          client_cert: "((etcd_client.certificate))"
          client_key: "((etcd_client.private_key))"
          ca_cert: "((etcd_server.ca))"
          require_ssl: true
        router_groups:
        - name: default-tcp
          type: tcp
          reservable_ports: 1024-65535
      skip_ssl_validation: true
      uaa:
        tls_port: 8443
- name: cc_clock
  azs:
  - z1
  instances: 1
  vm_type: m3.large
  vm_extensions:
  - 5GB_ephemeral_disk
  stemcell: default
  networks:
  - name: private
  jobs:
  - name: consul_agent
    release: consul
    properties:
      consul:
        agent:
          mode: client
          domain: cf.internal
<<<<<<< HEAD
          servers: *3
        encrypt_keys: [((consul_encrypt_key))]
        agent_cert: "((consul_agent.certificate))"
        agent_key: "((consul_agent.private_key))"
        ca_cert: "((consul_agent.ca))"
        server_cert: "((consul_server.certificate))"
        server_key: "((consul_server.private_key))"
=======
          servers: *2
        encrypt_keys: "((consul_encrypt_keys))"
        agent_cert: "((consul_agent_cert))"
        agent_key: "((consul_agent_agent_key))"
        ca_cert: "((consul_agent_ca_cert))"
        server_cert: "((consul_agent_server_cert))"
        server_key: "((consul_agent_server_key))"
>>>>>>> 849cfc40
  - name: cloud_controller_clock
    release: capi
    properties:
      hm9000:
        port: -1
      cc:
        db_encryption_key: "((cc_db_encryption_key))"
        default_to_diego_backend: true
        install_buildpacks: *8
        default_running_security_groups: *9
        default_staging_security_groups: *10
        security_group_definitions: *11
        internal_api_password: "((cc_internal_api_password))"
        bulk_api_password: "((cc_bulk_api_password))"
        quota_definitions: *12
        staging_upload_user: "staging_user"
        staging_upload_password: "((cc_staging_upload_password))"
        resource_pool: *7
        packages: *7
        droplets: *7
        buildpacks: *7
      ccdb: *13
      ssl: *14
      system_domain: "((system_domain))"
      system_domain_organization: default_org
      app_domains: *17
      app_ssh: *18
      nats:
        machines: *3
        password: "((nats_password))"
        port: 4222
        user: "nats"
      uaa:
        clients:
          cc-service-dashboards:
            secret: "((uaa_clients_cc-service-dashboards_secret))"
        url: "https://uaa.((system_domain))"
        jwt:
          verification_key: "((uaa_jwt_signing_key.public_key))"
  - name: statsd-injector
    release: loggregator
  - name: metron_agent
    release: loggregator
    properties: *4
- name: cc_bridge
  azs:
  - z1
  - z2
  instances: 2
  vm_type: m3.medium
  vm_extensions:
  - 5GB_ephemeral_disk
  stemcell: default
  networks:
  - name: private
  jobs:
  - name: consul_agent
    release: consul
    properties:
      consul:
        agent:
          mode: client
          domain: cf.internal
<<<<<<< HEAD
          servers: *3
        encrypt_keys: [((consul_encrypt_key))]
        agent_cert: "((consul_agent.certificate))"
        agent_key: "((consul_agent.private_key))"
        ca_cert: "((consul_agent.ca))"
        server_cert: "((consul_server.certificate))"
        server_key: "((consul_server.private_key))"
=======
          servers: *2
        encrypt_keys: "((consul_encrypt_keys))"
        agent_cert: "((consul_agent_cert))"
        agent_key: "((consul_agent_agent_key))"
        ca_cert: "((consul_agent_ca_cert))"
        server_cert: "((consul_agent_server_cert))"
        server_key: "((consul_agent_server_key))"
>>>>>>> 849cfc40
  - name: stager
    release: capi
    properties:
      diego:
        ssl: *14
      capi:
        stager:
          bbs: *5
          cc:
            basic_auth_password: "((cc_internal_api_password))"
  - name: nsync
    release: capi
    properties:
      diego:
        ssl: *14
      capi:
        nsync:
          bbs: *5
          cc:
            basic_auth_password: "((cc_internal_api_password))"
            base_url: "https://api.((system_domain))"
          diego_privileged_containers: true
  - name: tps
    release: capi
    properties:
      diego:
        ssl: *14
      capi:
        tps:
          bbs: *5
          cc:
            basic_auth_password: "((cc_internal_api_password))"
  - name: cc_uploader
    release: capi
    properties:
      diego:
        ssl: *14
  - name: metron_agent
    release: loggregator
    properties: *4
- name: doppler
  azs:
  - z1
  - z2
  instances: 2
  vm_type: m3.medium
  vm_extensions:
  - 5GB_ephemeral_disk
  stemcell: default
  networks:
  - name: private
  jobs:
  - name: consul_agent
    release: consul
    properties:
      consul:
        agent:
          mode: client
          domain: cf.internal
<<<<<<< HEAD
          servers: *3
        encrypt_keys: [((consul_encrypt_key))]
        agent_cert: "((consul_agent.certificate))"
        agent_key: "((consul_agent.private_key))"
        ca_cert: "((consul_agent.ca))"
        server_cert: "((consul_server.certificate))"
        server_key: "((consul_server.private_key))"
=======
          servers: *2
        encrypt_keys: "((consul_encrypt_keys))"
        agent_cert: "((consul_agent_cert))"
        agent_key: "((consul_agent_agent_key))"
        ca_cert: "((consul_agent_ca_cert))"
        server_cert: "((consul_agent_server_cert))"
        server_key: "((consul_agent_server_key))"
>>>>>>> 849cfc40
  - name: doppler
    release: loggregator
    properties:
      doppler:
        etcd:
          client_cert: "((etcd_client.certificate))"
          client_key: "((etcd_client.private_key))"
        syslog_skip_cert_verify: true
        tls:
          enable: true
<<<<<<< HEAD
          server_cert: "((doppler_tls_server.certificate))"
          server_key: "((doppler_tls_server.private_key))"
=======
>>>>>>> 849cfc40
      loggregator:
        tls:
          ca_cert: "((loggregator_ca.certificate))"
          trafficcontroller:
<<<<<<< HEAD
            cert: "((loggregator_tls_tc.certificate))"
            key: "((loggregator_tls_tc.private_key))"
          metron:
            cert: "((metron_agent_tls_client.certificate))"
            key: "((metron_agent_tls_client.private_key))"
=======
            cert: "((loggregator_tls_tc_cert))"
            key: "((loggregator_tls_tc_key))"
>>>>>>> 849cfc40
          doppler:
            cert: "((loggregator_tls_doppler.certificate))"
            key: "((loggregator_tls_doppler.private_key))"
        etcd:
          require_ssl: true
          ca_cert: "((etcd_server.ca))"
          machines:
          - etcd.service.cf.internal
      doppler_endpoint:
        shared_secret: "((dropsonde_shared_secret))"
  - name: syslog_drain_binder
    release: loggregator
    properties:
      loggregator:
        tls:
          ca_cert: "((loggregator_ca.certificate))"
          trafficcontroller:
<<<<<<< HEAD
            cert: "((loggregator_tls_tc.certificate))"
            key: "((loggregator_tls_tc.private_key))"
          metron:
            cert: "((metron_agent_tls_client.certificate))"
            key: "((metron_agent_tls_client.private_key))"
=======
            cert: "((loggregator_tls_tc_cert))"
            key: "((loggregator_tls_tc_key))"
>>>>>>> 849cfc40
          doppler:
            cert: "((loggregator_tls_doppler.certificate))"
            key: "((loggregator_tls_doppler.private_key))"
        etcd:
          require_ssl: true
          ca_cert: "((etcd_server.ca))"
          machines:
          - etcd.service.cf.internal
      syslog_drain_binder:
        etcd:
          client_cert: "((etcd_client.certificate))"
          client_key: "((etcd_client.private_key))"
      system_domain: "((system_domain))"
      cc:
        bulk_api_password: "((cc_bulk_api_password))"
        srv_api_uri: "https://api.((system_domain))"
      ssl: *14
  - name: metron_agent
    release: loggregator
    properties: *4
- name: log_controller
  azs:
  - z1
  - z2
  instances: 2
  vm_type: t2.small
  vm_extensions:
  - 5GB_ephemeral_disk
  stemcell: default
  update:
    max_in_flight: 1
    serial: true
  networks:
  - name: private
  jobs:
  - name: consul_agent
    release: consul
    properties:
      consul:
        agent:
          mode: client
          domain: cf.internal
          servers: *2
          services:
            loggregator_trafficcontroller: {}
        encrypt_keys: [((consul_encrypt_key))]
        agent_cert: "((consul_agent.certificate))"
        agent_key: "((consul_agent.private_key))"
        ca_cert: "((consul_agent.ca))"
        server_cert: "((consul_server.certificate))"
        server_key: "((consul_server.private_key))"
  - name: loggregator_trafficcontroller
    release: loggregator
    properties:
      traffic_controller:
        etcd:
          client_cert: "((etcd_client.certificate))"
          client_key: "((etcd_client.private_key))"
      uaa:
        clients:
          doppler:
            secret: "((uaa_clients_doppler_secret))"
        url: "https://uaa.((system_domain))"
      loggregator:
        tls:
          ca_cert: "((loggregator_ca.certificate))"
          trafficcontroller:
<<<<<<< HEAD
            cert: "((loggregator_tls_tc.certificate))"
            key: "((loggregator_tls_tc.private_key))"
          metron:
            cert: "((metron_agent_tls_client.certificate))"
            key: "((metron_agent_tls_client.private_key))"
=======
            cert: "((loggregator_tls_tc_cert))"
            key: "((loggregator_tls_tc_key))"
>>>>>>> 849cfc40
          doppler:
            cert: "((loggregator_tls_doppler.certificate))"
            key: "((loggregator_tls_doppler.private_key))"
        etcd:
          require_ssl: true
          ca_cert: "((etcd_server.ca))"
          machines:
          - etcd.service.cf.internal
      system_domain: "((system_domain))"
      ssl: *14
      cc:
        srv_api_uri: "https://api.((system_domain))"
  - name: route_registrar
    release: routing
    properties:
      route_registrar:
        routes:
        - name: loggregator
          port: 8080
          registration_interval: 20s
          uris:
          - "loggregator.((system_domain))"
        - name: doppler
          port: 8081
          registration_interval: 20s
          uris:
          - "doppler.((system_domain))"
          - "*.doppler.((system_domain))"
      nats:
        machines: *3
        password: "((nats_password))"
        port: 4222
        user: "nats"
  - name: metron_agent
    release: loggregator
    properties: *4
releases:
- name: capi
  url: https://bosh.io/d/github.com/cloudfoundry/capi-release?v=1.11.0
  version: 1.11.0
  sha1: eb7abdc7bc724f48a6b4cdb0b200bee84af1e413
- name: consul
  url: https://bosh.io/d/github.com/cloudfoundry-incubator/consul-release?v=141
  version: '141'
  sha1: d84e1507a8371b861dcb4bf77bcffb73ac66ebbe
- name: diego
  url: https://bosh.io/d/github.com/cloudfoundry/diego-release?v=1.1.0
  version: 1.1.0
  sha1: 2376d87327f8dd00009844eb0dae50365835e2d4
- name: etcd
  url: https://bosh.io/d/github.com/cloudfoundry-incubator/etcd-release?v=86
  version: '86'
  sha1: 54387b1692150c649a3d0947bc7efc25ffadbe20
- name: loggregator
  url: https://bosh.io/d/github.com/cloudfoundry/loggregator?v=67
  version: '67'
  sha1: 82eb932c7a67d4ff592d7999e8534ef4b76204a2
- name: nats
  url: https://bosh.io/d/github.com/cloudfoundry/nats-release?v=14
  version: '14'
  sha1: 495cdd240a00ef4afa7ca367dbf3a2cc2624c8d0
- name: cf-mysql
  url: https://bosh.io/d/github.com/cloudfoundry/cf-mysql-release?v=32
  version: '32'
  sha1: a41bb2cadd4311bc9977ccc2c1fca07ba41ccef2
- name: uaa
  url: https://bosh.io/d/github.com/cloudfoundry/uaa-release?v=24
  version: '24'
  sha1: d0feb5494153217f3d62b346f426ad2b2f43511a
- name: garden-runc
  url: https://bosh.io/d/github.com/cloudfoundry/garden-runc-release?v=1.0.3
  version: 1.0.3
  sha1: 0c04b944d50ec778f5b34304fd4bc8fc0ed83b2b
- name: cflinuxfs2-rootfs
  url: https://bosh.io/d/github.com/cloudfoundry/cflinuxfs2-rootfs-release?v=1.41.0
  version: 1.41.0
  sha1: 7382a768acb671a43b872dd1673db161bf6b3674
- name: routing
  url: https://bosh.io/d/github.com/cloudfoundry-incubator/cf-routing-release?v=0.141.0
  version: 0.141.0
  sha1: fa4ba9a4ee045bdfb81b5c95b126c95f496ebf2b
- name: binary-buildpack
  url: https://bosh.io/d/github.com/cloudfoundry/binary-buildpack-release?v=1.0.5
  version: 1.0.5
  sha1: 444b244577d726c1dd6f1ae1bb2b0ca373ed9a83
- name: dotnet-core-buildpack
  url: https://bosh.io/d/github.com/cloudfoundry/dotnet-core-buildpack-release?v=v1.0.3
  version: v1.0.3
  sha1: fa3793f4db530adf01f4252d5962cd68fd957a9c
- name: go-buildpack
  url: https://bosh.io/d/github.com/cloudfoundry/go-buildpack-release?v=1.7.15
  version: 1.7.15
  sha1: 30c3d61fde24db139c56e340b3f6f7df8fe21260
- name: java-buildpack
  url: https://bosh.io/d/github.com/cloudfoundry/java-buildpack-release?v=3.10
  version: '3.10'
  sha1: c771f9d725485aed8e52da1d76bc08acb97b3a83
- name: java-offline-buildpack
  url: https://bosh.io/d/github.com/cloudfoundry/java-offline-buildpack-release?v=3.10
  version: '3.10'
  sha1: cfcfc1d8c891fff6eebfc9cf625f941628035dfe
- name: nodejs-buildpack
  url: https://bosh.io/d/github.com/cloudfoundry/nodejs-buildpack-release?v=1.5.23
  version: 1.5.23
  sha1: 77ab9c8aaee8fa6f1c572e72d420b1ef364ceae5
- name: php-buildpack
  url: https://bosh.io/d/github.com/cloudfoundry/php-buildpack-release?v=4.3.22
  version: 4.3.22
  sha1: 79d1967fc74ee0ca7f6e5b749a428083d7582972
- name: python-buildpack
  url: https://bosh.io/d/github.com/cloudfoundry/python-buildpack-release?v=1.5.12
  version: 1.5.12
  sha1: df0dd6414936bfbb5bfb9a6b2eb3887bb3539e2a
- name: ruby-buildpack
  url: https://bosh.io/d/github.com/cloudfoundry/ruby-buildpack-release?v=1.6.28
  version: 1.6.28
  sha1: e6127f81568dca1054be14c221b33ab2b411cd74
- name: staticfile-buildpack
  url: https://bosh.io/d/github.com/cloudfoundry/staticfile-buildpack-release?v=1.3.13
  version: 1.3.13
  sha1: 0741ad6d39cf258c317151e1227e0ccfe1fd7579
stemcells:
- alias: default
  os: ubuntu-trusty
<<<<<<< HEAD
  version: '3312'

variables:
- name: blobstore_admin_users_password
  type: password
- name: blobstore_secure_link_secret
  type: password
- name: cc_bulk_api_password
  type: password
- name: cc_db_encryption_key
  type: password
- name: cc_internal_api_password
  type: password
- name: cc_staging_upload_password
  type: password
- name: cf_mysql_mysql_admin_password
  type: password
- name: cf_mysql_mysql_cluster_health_password
  type: password
- name: cf_mysql_mysql_galera_healthcheck_endpoint_password
  type: password
- name: cf_mysql_mysql_galera_healthcheck_password
  type: password
- name: cf_mysql_mysql_roadmin_password
  type: password
- name: cf_mysql_mysql_seeded_databases_cc_password
  type: password
- name: cf_mysql_mysql_seeded_databases_diego_password
  type: password
- name: cf_mysql_mysql_seeded_databases_uaa_password
  type: password
- name: nats_password
  type: password
- name: router_status_password
  type: password
- name: uaa_scim_users_admin_password
  type: password
- name: dropsonde_shared_secret
  type: password
- name: router_route_services_secret
  type: password
- name: uaa_admin_client_secret
  type: password
- name: uaa_clients_cc-routing_secret
  type: password
- name: uaa_clients_cc-service-dashboards_secret
  type: password
- name: uaa_clients_cloud_controller_username_lookup_secret
  type: password
- name: uaa_clients_doppler_secret
  type: password
- name: uaa_clients_gorouter_secret
  type: password
- name: uaa_clients_ssh-proxy_secret
  type: password
- name: uaa_clients_tcp_emitter_secret
  type: password
- name: uaa_clients_tcp_router_secret
  type: password
- name: uaa_login_client_secret
  type: password
- name: diego_bbs_encryption_keys_passphrase
  type: password
- name: consul_encrypt_key
  type: password
- name: diego_ssh_proxy_host_key
  type: ssh
- name: uaa_jwt_signing_key
  type: rsa

- name: etcd_ca
  type: certificate
  options:
    common_name: etcdCA
- name: etcd_server
  type: certificate
  options:
    ca: etcd_ca
    common_name: etcd.service.cf.internal
    alternative_names:
    - "*.etcd.service.cf.internal"
    - "etcd.service.cf.internal"
    ext_key_usage:
    - server_auth
- name: etcd_client
  type: certificate
  options:
    ca: etcd_ca
    common_name: clientName
    ext_key_usage:
    - client_auth

- name: etcd_peer_ca
  type: certificate
  options:
    common_name: peerCA
- name: etcd_peer
  type: certificate
  options:
    ca: etcd_peer_ca
    common_name: etcd.service.cf.internal
    alternative_names:
    - "*.etcd.service.cf.internal"
    - "etcd.service.cf.internal"
    ext_key_usage:
    - client_auth
    - server_auth

- name: blobstore_ca
  type: certificate
  options:
    common_name: blobstore_ca
- name: blobstore_tls
  type: certificate
  options:
    ca: blobstore_ca
    common_name: blobstore.service.cf.internal

- name: consul_agent_ca
  type: certificate
  options:
    common_name: consulCA
- name: consul_agent
  type: certificate
  options:
    ca: consul_agent_ca
    common_name: consul_agent
    ext_key_usage:
    - client_auth
    - server_auth
- name: consul_server
  type: certificate
  options:
    ca: consul_agent_ca
    common_name: server.dc1.cf.internal
    ext_key_usage:
    - client_auth
    - server_auth

- name: diego_bbs
  type: certificate
  options:
    common_name: diegoCA
- name: diego_bbs_client
  type: certificate
  options:
    ca: diego_bbs
    common_name: 'bbs client'
    ext_key_usage:
    - client_auth
- name: diego_bbs_server
  type: certificate
  options:
    ca: diego_bbs
    common_name: bbs.service.cf.internal
    ext_key_usage:
    - server_auth
    alternative_names:
    - '*.bbs.service.cf.internal'
    - bbs.service.cf.internal

- name: loggregator_ca
  type: certificate
  options:
    common_name: loggregatorCA
- name: doppler_tls_server
  type: certificate
  options:
    ca: loggregator_ca
    common_name: doppler
    ext_key_usage:
    - server_auth
- name: metron_agent_tls_client
  type: certificate
  options:
    ca: loggregator_ca
    common_name: metron_agent
    ext_key_usage:
    - client_auth
- name: loggregator_tls_doppler
  type: certificate
  options:
    ca: loggregator_ca
    common_name: doppler
    ext_key_usage:
    - server_auth
- name: loggregator_tls_tc
  type: certificate
  options:
    ca: loggregator_ca
    common_name: trafficcontroller
    ext_key_usage:
    - client_auth

- name: router_ca
  type: certificate
  options:
    common_name: routerCA
- name: router_ssl
  type: certificate
  options:
    ca: router_ca
    common_name: routerSSL
    alternative_domains:
    - ((system_domain))

- name: uaa_ca
  type: certificate
  options:
    common_name: uaaCA
- name: uaa_ssl
  type: certificate
  options:
    ca: uaa_ca
    common_name: uaa.service.cf.internal

- name: uaa_login_saml
  type: certificate
  options:
    common_name: uaa_login_saml
=======
  version: '3312.3'
>>>>>>> 849cfc40
<|MERGE_RESOLUTION|>--- conflicted
+++ resolved
@@ -47,14 +47,10 @@
       syslog_daemon_config:
         enable: false
       metron_agent:
-<<<<<<< HEAD
         deployment: "((system_domain))"
         tls:
           client_cert: "((metron_agent_tls_client.certificate))"
           client_key: "((metron_agent_tls_client.private_key))"
-=======
-        deployment: "((metron_agent_deployment_name))"
->>>>>>> 849cfc40
         etcd:
           client_cert: "((etcd_client.certificate))"
           client_key: "((etcd_client.private_key))"
@@ -64,16 +60,11 @@
         tls:
           ca_cert: "((loggregator_ca.certificate))"
           trafficcontroller:
-<<<<<<< HEAD
             cert: "((loggregator_tls_tc.certificate))"
             key: "((loggregator_tls_tc.private_key))"
           metron:
             cert: "((metron_agent_tls_client.certificate))"
             key: "((metron_agent_tls_client.private_key))"
-=======
-            cert: "((loggregator_tls_tc_cert))"
-            key: "((loggregator_tls_tc_key))"
->>>>>>> 849cfc40
           doppler:
             cert: "((loggregator_tls_doppler.certificate))"
             key: "((loggregator_tls_doppler.private_key))"
@@ -104,23 +95,13 @@
         agent:
           mode: client
           domain: cf.internal
-<<<<<<< HEAD
-          servers: *3
-        encrypt_keys: [((consul_encrypt_key))]
-        agent_cert: "((consul_agent.certificate))"
-        agent_key: "((consul_agent.private_key))"
-        ca_cert: "((consul_agent.ca))"
-        server_cert: "((consul_server.certificate))"
-        server_key: "((consul_server.private_key))"
-=======
           servers: *2
-        encrypt_keys: "((consul_encrypt_keys))"
-        agent_cert: "((consul_agent_cert))"
-        agent_key: "((consul_agent_agent_key))"
-        ca_cert: "((consul_agent_ca_cert))"
-        server_cert: "((consul_agent_server_cert))"
-        server_key: "((consul_agent_server_key))"
->>>>>>> 849cfc40
+        encrypt_keys: [((consul_encrypt_key))]
+        agent_cert: "((consul_agent.certificate))"
+        agent_key: "((consul_agent.private_key))"
+        ca_cert: "((consul_agent.ca))"
+        server_cert: "((consul_server.certificate))"
+        server_key: "((consul_server.private_key))"
   - name: nats_stream_forwarder
     release: nats
     properties:
@@ -229,23 +210,13 @@
         agent:
           mode: client
           domain: cf.internal
-<<<<<<< HEAD
-          servers: *3
-        encrypt_keys: [((consul_encrypt_key))]
-        agent_cert: "((consul_agent.certificate))"
-        agent_key: "((consul_agent.private_key))"
-        ca_cert: "((consul_agent.ca))"
-        server_cert: "((consul_server.certificate))"
-        server_key: "((consul_server.private_key))"
-=======
           servers: *2
-        encrypt_keys: "((consul_encrypt_keys))"
-        agent_cert: "((consul_agent_cert))"
-        agent_key: "((consul_agent_agent_key))"
-        ca_cert: "((consul_agent_ca_cert))"
-        server_cert: "((consul_agent_server_cert))"
-        server_key: "((consul_agent_server_key))"
->>>>>>> 849cfc40
+        encrypt_keys: [((consul_encrypt_key))]
+        agent_cert: "((consul_agent.certificate))"
+        agent_key: "((consul_agent.private_key))"
+        ca_cert: "((consul_agent.ca))"
+        server_cert: "((consul_server.certificate))"
+        server_key: "((consul_server.private_key))"
   - name: mysql
     release: cf-mysql
     properties:
@@ -293,23 +264,13 @@
         agent:
           mode: client
           domain: cf.internal
-<<<<<<< HEAD
-          servers: *3
-        encrypt_keys: [((consul_encrypt_key))]
-        agent_cert: "((consul_agent.certificate))"
-        agent_key: "((consul_agent.private_key))"
-        ca_cert: "((consul_agent.ca))"
-        server_cert: "((consul_server.certificate))"
-        server_key: "((consul_server.private_key))"
-=======
           servers: *2
-        encrypt_keys: "((consul_encrypt_keys))"
-        agent_cert: "((consul_agent_cert))"
-        agent_key: "((consul_agent_agent_key))"
-        ca_cert: "((consul_agent_ca_cert))"
-        server_cert: "((consul_agent_server_cert))"
-        server_key: "((consul_agent_server_key))"
->>>>>>> 849cfc40
+        encrypt_keys: [((consul_encrypt_key))]
+        agent_cert: "((consul_agent.certificate))"
+        agent_key: "((consul_agent.private_key))"
+        ca_cert: "((consul_agent.ca))"
+        server_cert: "((consul_server.certificate))"
+        server_key: "((consul_server.private_key))"
   - name: bbs
     release: diego
     properties:
@@ -501,23 +462,13 @@
         agent:
           mode: client
           domain: cf.internal
-<<<<<<< HEAD
-          servers: *3
-        encrypt_keys: [((consul_encrypt_key))]
-        agent_cert: "((consul_agent.certificate))"
-        agent_key: "((consul_agent.private_key))"
-        ca_cert: "((consul_agent.ca))"
-        server_cert: "((consul_server.certificate))"
-        server_key: "((consul_server.private_key))"
-=======
           servers: *2
-        encrypt_keys: "((consul_encrypt_keys))"
-        agent_cert: "((consul_agent_cert))"
-        agent_key: "((consul_agent_agent_key))"
-        ca_cert: "((consul_agent_ca_cert))"
-        server_cert: "((consul_agent_server_cert))"
-        server_key: "((consul_agent_server_key))"
->>>>>>> 849cfc40
+        encrypt_keys: [((consul_encrypt_key))]
+        agent_cert: "((consul_agent.certificate))"
+        agent_key: "((consul_agent.private_key))"
+        ca_cert: "((consul_agent.ca))"
+        server_cert: "((consul_server.certificate))"
+        server_key: "((consul_server.private_key))"
   - name: ssh_proxy
     release: diego
     properties:
@@ -563,23 +514,13 @@
         agent:
           mode: client
           domain: cf.internal
-<<<<<<< HEAD
-          servers: *3
-        encrypt_keys: [((consul_encrypt_key))]
-        agent_cert: "((consul_agent.certificate))"
-        agent_key: "((consul_agent.private_key))"
-        ca_cert: "((consul_agent.ca))"
-        server_cert: "((consul_server.certificate))"
-        server_key: "((consul_server.private_key))"
-=======
           servers: *2
-        encrypt_keys: "((consul_encrypt_keys))"
-        agent_cert: "((consul_agent_cert))"
-        agent_key: "((consul_agent_agent_key))"
-        ca_cert: "((consul_agent_ca_cert))"
-        server_cert: "((consul_agent_server_cert))"
-        server_key: "((consul_agent_server_key))"
->>>>>>> 849cfc40
+        encrypt_keys: [((consul_encrypt_key))]
+        agent_cert: "((consul_agent.certificate))"
+        agent_key: "((consul_agent.private_key))"
+        ca_cert: "((consul_agent.ca))"
+        server_cert: "((consul_server.certificate))"
+        server_key: "((consul_server.private_key))"
   - name: cflinuxfs2-rootfs-setup
     release: cflinuxfs2-rootfs
   - name: garden
@@ -671,23 +612,13 @@
         agent:
           mode: client
           domain: cf.internal
-<<<<<<< HEAD
-          servers: *3
-        encrypt_keys: [((consul_encrypt_key))]
-        agent_cert: "((consul_agent.certificate))"
-        agent_key: "((consul_agent.private_key))"
-        ca_cert: "((consul_agent.ca))"
-        server_cert: "((consul_server.certificate))"
-        server_key: "((consul_server.private_key))"
-=======
           servers: *2
-        encrypt_keys: "((consul_encrypt_keys))"
-        agent_cert: "((consul_agent_cert))"
-        agent_key: "((consul_agent_agent_key))"
-        ca_cert: "((consul_agent_ca_cert))"
-        server_cert: "((consul_agent_server_cert))"
-        server_key: "((consul_agent_server_key))"
->>>>>>> 849cfc40
+        encrypt_keys: [((consul_encrypt_key))]
+        agent_cert: "((consul_agent.certificate))"
+        agent_key: "((consul_agent.private_key))"
+        ca_cert: "((consul_agent.ca))"
+        server_cert: "((consul_server.certificate))"
+        server_key: "((consul_server.private_key))"
   - name: haproxy
     release: routing
   - name: router_configurer
@@ -718,23 +649,13 @@
         agent:
           mode: client
           domain: cf.internal
-<<<<<<< HEAD
-          servers: *3
-        encrypt_keys: [((consul_encrypt_key))]
-        agent_cert: "((consul_agent.certificate))"
-        agent_key: "((consul_agent.private_key))"
-        ca_cert: "((consul_agent.ca))"
-        server_cert: "((consul_server.certificate))"
-        server_key: "((consul_server.private_key))"
-=======
           servers: *2
-        encrypt_keys: "((consul_encrypt_keys))"
-        agent_cert: "((consul_agent_cert))"
-        agent_key: "((consul_agent_agent_key))"
-        ca_cert: "((consul_agent_ca_cert))"
-        server_cert: "((consul_agent_server_cert))"
-        server_key: "((consul_agent_server_key))"
->>>>>>> 849cfc40
+        encrypt_keys: [((consul_encrypt_key))]
+        agent_cert: "((consul_agent.certificate))"
+        agent_key: "((consul_agent.private_key))"
+        ca_cert: "((consul_agent.ca))"
+        server_cert: "((consul_server.certificate))"
+        server_key: "((consul_server.private_key))"
   - name: route_emitter
     release: diego
     properties:
@@ -1071,23 +992,13 @@
         agent:
           mode: client
           domain: cf.internal
-<<<<<<< HEAD
-          servers: *3
-        encrypt_keys: [((consul_encrypt_key))]
-        agent_cert: "((consul_agent.certificate))"
-        agent_key: "((consul_agent.private_key))"
-        ca_cert: "((consul_agent.ca))"
-        server_cert: "((consul_server.certificate))"
-        server_key: "((consul_server.private_key))"
-=======
           servers: *2
-        encrypt_keys: "((consul_encrypt_keys))"
-        agent_cert: "((consul_agent_cert))"
-        agent_key: "((consul_agent_agent_key))"
-        ca_cert: "((consul_agent_ca_cert))"
-        server_cert: "((consul_agent_server_cert))"
-        server_key: "((consul_agent_server_key))"
->>>>>>> 849cfc40
+        encrypt_keys: [((consul_encrypt_key))]
+        agent_cert: "((consul_agent.certificate))"
+        agent_key: "((consul_agent.private_key))"
+        ca_cert: "((consul_agent.ca))"
+        server_cert: "((consul_server.certificate))"
+        server_key: "((consul_server.private_key))"
   - name: cloud_controller_clock
     release: capi
     properties:
@@ -1151,23 +1062,13 @@
         agent:
           mode: client
           domain: cf.internal
-<<<<<<< HEAD
-          servers: *3
-        encrypt_keys: [((consul_encrypt_key))]
-        agent_cert: "((consul_agent.certificate))"
-        agent_key: "((consul_agent.private_key))"
-        ca_cert: "((consul_agent.ca))"
-        server_cert: "((consul_server.certificate))"
-        server_key: "((consul_server.private_key))"
-=======
           servers: *2
-        encrypt_keys: "((consul_encrypt_keys))"
-        agent_cert: "((consul_agent_cert))"
-        agent_key: "((consul_agent_agent_key))"
-        ca_cert: "((consul_agent_ca_cert))"
-        server_cert: "((consul_agent_server_cert))"
-        server_key: "((consul_agent_server_key))"
->>>>>>> 849cfc40
+        encrypt_keys: [((consul_encrypt_key))]
+        agent_cert: "((consul_agent.certificate))"
+        agent_key: "((consul_agent.private_key))"
+        ca_cert: "((consul_agent.ca))"
+        server_cert: "((consul_server.certificate))"
+        server_key: "((consul_server.private_key))"
   - name: stager
     release: capi
     properties:
@@ -1227,23 +1128,13 @@
         agent:
           mode: client
           domain: cf.internal
-<<<<<<< HEAD
-          servers: *3
-        encrypt_keys: [((consul_encrypt_key))]
-        agent_cert: "((consul_agent.certificate))"
-        agent_key: "((consul_agent.private_key))"
-        ca_cert: "((consul_agent.ca))"
-        server_cert: "((consul_server.certificate))"
-        server_key: "((consul_server.private_key))"
-=======
           servers: *2
-        encrypt_keys: "((consul_encrypt_keys))"
-        agent_cert: "((consul_agent_cert))"
-        agent_key: "((consul_agent_agent_key))"
-        ca_cert: "((consul_agent_ca_cert))"
-        server_cert: "((consul_agent_server_cert))"
-        server_key: "((consul_agent_server_key))"
->>>>>>> 849cfc40
+        encrypt_keys: [((consul_encrypt_key))]
+        agent_cert: "((consul_agent.certificate))"
+        agent_key: "((consul_agent.private_key))"
+        ca_cert: "((consul_agent.ca))"
+        server_cert: "((consul_server.certificate))"
+        server_key: "((consul_server.private_key))"
   - name: doppler
     release: loggregator
     properties:
@@ -1254,25 +1145,17 @@
         syslog_skip_cert_verify: true
         tls:
           enable: true
-<<<<<<< HEAD
           server_cert: "((doppler_tls_server.certificate))"
           server_key: "((doppler_tls_server.private_key))"
-=======
->>>>>>> 849cfc40
       loggregator:
         tls:
           ca_cert: "((loggregator_ca.certificate))"
           trafficcontroller:
-<<<<<<< HEAD
             cert: "((loggregator_tls_tc.certificate))"
             key: "((loggregator_tls_tc.private_key))"
           metron:
             cert: "((metron_agent_tls_client.certificate))"
             key: "((metron_agent_tls_client.private_key))"
-=======
-            cert: "((loggregator_tls_tc_cert))"
-            key: "((loggregator_tls_tc_key))"
->>>>>>> 849cfc40
           doppler:
             cert: "((loggregator_tls_doppler.certificate))"
             key: "((loggregator_tls_doppler.private_key))"
@@ -1290,16 +1173,11 @@
         tls:
           ca_cert: "((loggregator_ca.certificate))"
           trafficcontroller:
-<<<<<<< HEAD
             cert: "((loggregator_tls_tc.certificate))"
             key: "((loggregator_tls_tc.private_key))"
           metron:
             cert: "((metron_agent_tls_client.certificate))"
             key: "((metron_agent_tls_client.private_key))"
-=======
-            cert: "((loggregator_tls_tc_cert))"
-            key: "((loggregator_tls_tc_key))"
->>>>>>> 849cfc40
           doppler:
             cert: "((loggregator_tls_doppler.certificate))"
             key: "((loggregator_tls_doppler.private_key))"
@@ -1367,16 +1245,11 @@
         tls:
           ca_cert: "((loggregator_ca.certificate))"
           trafficcontroller:
-<<<<<<< HEAD
             cert: "((loggregator_tls_tc.certificate))"
             key: "((loggregator_tls_tc.private_key))"
           metron:
             cert: "((metron_agent_tls_client.certificate))"
             key: "((metron_agent_tls_client.private_key))"
-=======
-            cert: "((loggregator_tls_tc_cert))"
-            key: "((loggregator_tls_tc_key))"
->>>>>>> 849cfc40
           doppler:
             cert: "((loggregator_tls_doppler.certificate))"
             key: "((loggregator_tls_doppler.private_key))"
@@ -1501,8 +1374,7 @@
 stemcells:
 - alias: default
   os: ubuntu-trusty
-<<<<<<< HEAD
-  version: '3312'
+  version: '3312.3'
 
 variables:
 - name: blobstore_admin_users_password
@@ -1721,7 +1593,4 @@
 - name: uaa_login_saml
   type: certificate
   options:
-    common_name: uaa_login_saml
-=======
-  version: '3312.3'
->>>>>>> 849cfc40
+    common_name: uaa_login_saml