--- conflicted
+++ resolved
@@ -933,16 +933,6 @@
           port: 9022
           uris:
           - api.((system_domain))
-<<<<<<< HEAD
-      nats:
-        machines: *nats_machines
-        password: "((nats_password))"
-        port: 4222
-        user: nats
-=======
-  - name: statsd-injector
-    release: statsd-injector
->>>>>>> b8fdba7a
   - name: metron_agent
     release: loggregator
     properties: *metron_agent_properties
