---
name: cf
update:
  canaries: 1
  canary_watch_time: 30000-1200000
  max_in_flight: 5
  serial: false
  update_watch_time: 5000-1200000
instance_groups:
- name: smoke-tests
  lifecycle: errand
  azs:
  - z1
  instances: 1
  vm_type: m3.medium
  stemcell: default
  update:
    max_in_flight: 1
    serial: true
  networks:
  - name: default
  jobs:
  - name: smoke_tests
    release: cf-smoke-tests
    properties:
      smoke_tests:
        api: "https://api.((system_domain))"
        apps_domain: "((system_domain))"
        user: admin
        password: "((uaa_scim_users_admin_password))"
        org: cf_smoke_tests_org
        space: cf_smoke_tests_space
        cf_dial_timeout_in_seconds: 300
        skip_ssl_validation: true
- name: consul
  azs:
  - z1
  - z2
  - z3
  instances: 3
  persistent_disk_type: 5GB
  vm_type: m3.medium
  stemcell: default
  update:
    max_in_flight: 1
    serial: true
  networks:
  - name: default
  jobs:
  - name: consul_agent
    release: consul
    consumes:
      consul: {from: consul_server}
    provides:
      consul: {as: consul_server, shared: true}
    properties:
      consul:
        agent:
          mode: server
          domain: cf.internal
        encrypt_keys:
        - "((consul_encrypt_key))"
        agent_cert: "((consul_agent.certificate))"
        agent_key: "((consul_agent.private_key))"
        ca_cert: "((consul_agent.ca))"
        server_cert: "((consul_server.certificate))"
        server_key: "((consul_server.private_key))"
  - name: metron_agent
    release: loggregator
    properties: &metron_agent_properties
      metron_agent:
        deployment: "((system_domain))"
        etcd:
          client_cert: "((etcd_client.certificate))"
          client_key: "((etcd_client.private_key))"
      metron_endpoint:
        shared_secret: "((dropsonde_shared_secret))"
      loggregator:
        tls:
          ca_cert: "((loggregator_tls_metron.ca))"
          metron:
            cert: "((loggregator_tls_metron.certificate))"
            key: "((loggregator_tls_metron.private_key))"
- name: nats
  azs:
  - z1
  - z2
  instances: 2
  vm_type: c3.large
  vm_extensions:
  - 10GB_ephemeral_disk
  stemcell: default
  networks:
  - name: default
    static_ips: &nats_machines
    - 10.0.31.191
    - 10.0.47.191
  jobs:
  - name: consul_agent
    release: consul
    consumes:
      consul: {from: consul_server}
  - name: nats
    release: nats
    provides:
      nats: {as: nats, shared: true}
    properties:
      nats:
        password: "((nats_password))"
        user: nats
        debug: true
        monitor_port: 9222
        prof_port: 6060
        trace: false
  - name: metron_agent
    release: loggregator
    properties: *metron_agent_properties
- name: etcd
  azs:
  - z1
  - z2
  - z3
  instances: 3
  persistent_disk_type: 5GB
  vm_type: m3.medium
  vm_extensions:
  - 10GB_ephemeral_disk
  stemcell: default
  update:
    serial: true
    max_in_flight: 1
  networks:
  - name: default
  jobs:
  - name: consul_agent
    release: consul
    consumes:
      consul: {from: consul_server}
    properties:
      consul:
        agent:
          services:
            etcd:
              name: cf-etcd
  - name: etcd
    release: etcd
    consumes:
      etcd: nil
    properties:
      etcd:
        advertise_urls_dns_suffix: cf-etcd.service.cf.internal
        cluster:
        - instances: 3
          name: etcd
        peer_require_ssl: true
        require_ssl: true
        ca_cert: "((etcd_client.ca))"
        client_cert: "((etcd_client.certificate))"
        client_key: "((etcd_client.private_key))"
        server_cert: "((etcd_server.certificate))"
        server_key: "((etcd_server.private_key))"
        peer_ca_cert: "((etcd_peer.ca))"
        peer_cert: "((etcd_peer.certificate))"
        peer_key: "((etcd_peer.private_key))"
  - name: etcd_metrics_server
    release: etcd
    properties:
      etcd_metrics_server:
        etcd:
          dns_suffix: cf-etcd.service.cf.internal
          require_ssl: true
          ca_cert: "((etcd_server.ca))"
          client_cert: "((etcd_client.certificate))"
          client_key: "((etcd_client.private_key))"
  - name: metron_agent
    release: loggregator
    properties: *metron_agent_properties
- name: mysql
  azs:
  - z1
  persistent_disk_type: 10GB
  instances: 1
  vm_type: m3.large
  vm_extensions:
  - 10GB_ephemeral_disk
  stemcell: default
  update:
    serial: true
  networks:
  - name: default
  jobs:
  - name: consul_agent
    release: consul
    consumes:
      consul: {from: consul_server}
  - name: mysql
    release: cf-mysql
    properties:
      network_name: default
      cf_mysql:
        mysql:
          galera_healthcheck:
            db_password: "((cf_mysql_mysql_galera_healthcheck_password))"
            endpoint_username: galera_healthcheck
            endpoint_password: "((cf_mysql_mysql_galera_healthcheck_endpoint_password))"
          admin_password: "((cf_mysql_mysql_admin_password))"
          roadmin_password: "((cf_mysql_mysql_roadmin_password))"
          cluster_health:
            password: "((cf_mysql_mysql_cluster_health_password))"
          seeded_databases:
          - name: cloud_controller
            username: cloud_controller
            password: "((cc_database_password))"
          - name: uaa
            username: uaa
            password: "((uaa_database_password))"
          - name: diego
            username: diego
            password: "((diego_database_password))"
          database_startup_timeout: 600
          port: 33306
  - name: proxy
    release: cf-mysql
    properties:
      cf_mysql:
        external_host: "((system_domain))"
        proxy:
          api_password: "((cf_mysql_proxy_api_password))"
          consul_enabled: true
          consul_service_name: "sql-db"
      nats:
        machines: *nats_machines
        password: "((nats_password))"
        port: 4222
        user: nats
  - name: metron_agent
    release: loggregator
    properties: *metron_agent_properties
- name: diego-bbs
  azs:
  - z1
  - z2
  instances: 2
  vm_type: m3.large
  stemcell: default
  update:
    serial: true
  networks:
  - name: default
  jobs:
  - name: consul_agent
    release: consul
    consumes:
      consul: {from: consul_server}
  - name: cfdot
    release: diego
    properties:
      diego:
        cfdot:
          bbs: *diego_bbs_client_properties
  - name: bbs
    release: diego
    properties:
      diego:
        bbs:
          active_key_label: key-2016-06
          encryption_keys:
          - label: key-2016-06
            passphrase: "((diego_bbs_encryption_keys_passphrase))"
          sql:
            db_host: sql-db.service.cf.internal
            db_port: 3306
            db_schema: diego
            db_username: diego
            db_password: "((diego_database_password))"
            db_driver: mysql
          etcd:
            machines: []
            ca_cert: nil
            client_cert: nil
            client_key: nil
          ca_cert: "((diego_bbs_server.ca))"
          auctioneer: &diego_auctioneer_client_properties
            ca_cert: "((diego_auctioneer_client.ca))"
            client_cert: "((diego_auctioneer_client.certificate))"
            client_key: "((diego_auctioneer_client.private_key))"
          server_cert: "((diego_bbs_server.certificate))"
          server_key: "((diego_bbs_server.private_key))"
          rep:
            require_tls: true
            ca_cert: "((diego_rep_client.ca))"
            client_cert: "((diego_rep_client.certificate))"
            client_key: "((diego_rep_client.private_key))"
  - name: metron_agent
    release: loggregator
    properties: *metron_agent_properties
- name: uaa
  azs:
  - z1
  - z2
  instances: 2
  vm_type: m3.medium
  vm_extensions:
  - 10GB_ephemeral_disk
  stemcell: default
  networks:
  - name: default
  jobs:
  - name: consul_agent
    release: consul
    consumes:
      consul: {from: consul_server}
    properties:
      consul:
        agent:
          services:
            uaa: {}
  - name: uaa
    release: uaa
    properties:
      login:
        saml:
          serviceProviderKey: "((uaa_login_saml.private_key))"
          serviceProviderKeyPassword: ''
          serviceProviderCertificate: "((uaa_login_saml.certificate))"
      uaa:
        sslCertificate: "((uaa_ssl.certificate))"
        sslPrivateKey: "((uaa_ssl.private_key))"
        zones:
          internal:
            hostnames:
            - uaa.service.cf.internal
        url: https://uaa.((system_domain))
        admin:
          client_secret: "((uaa_admin_client_secret))"
        scim:
          users:
          - name: admin
            password: "((uaa_scim_users_admin_password))"
            groups:
            - cloud_controller.admin
            - doppler.firehose
            - openid
            - routing.router_groups.read
            - routing.router_groups.write
            - scim.read
            - scim.write
        jwt:
          policy:
            active_key_id: key-1
            keys:
              key-1:
                signingKey: "((uaa_jwt_signing_key.private_key))"
        clients:
          cc-service-dashboards:
            authorities: clients.read,clients.write,clients.admin
            authorized-grant-types: client_credentials
            scope: openid,cloud_controller_service_permissions.read
            secret: "((uaa_clients_cc-service-dashboards_secret))"
          cc_routing:
            authorities: routing.router_groups.read
            authorized-grant-types: client_credentials
            secret: "((uaa_clients_cc-routing_secret))"
          cf:
            access-token-validity: 600
            authorities: uaa.none
            authorized-grant-types: password,refresh_token
            override: true
            refresh-token-validity: 2592000
            scope: cloud_controller.read,cloud_controller.write,openid,password.write,cloud_controller.admin,scim.read,scim.write,doppler.firehose,uaa.user,routing.router_groups.read,routing.router_groups.write
            secret: ''
          cloud_controller_username_lookup:
            authorities: scim.userids
            authorized-grant-types: client_credentials
            secret: "((uaa_clients_cloud_controller_username_lookup_secret))"
          doppler:
            authorities: uaa.resource
            override: true
            authorized-grant-types: client_credentials
            secret: "((uaa_clients_doppler_secret))"
          gorouter:
<<<<<<< HEAD
            authorities: routing.routes.read,routing.router_groups.read
            authorized-grant-types: client_credentials,refresh_token
=======
            authorities: routing.routes.read
            authorized-grant-types: client_credentials
>>>>>>> cc58b552
            secret: "((uaa_clients_gorouter_secret))"
          ssh-proxy:
            authorized-grant-types: authorization_code
            autoapprove: true
            override: true
            redirect-uri: "/login"
            scope: openid,cloud_controller.read,cloud_controller.write
            secret: "((uaa_clients_ssh-proxy_secret))"
          tcp_emitter:
            authorities: routing.routes.write,routing.routes.read,routing.router_groups.read
            authorized-grant-types: client_credentials
            secret: "((uaa_clients_tcp_emitter_secret))"
          tcp_router:
            authorities: routing.routes.read,routing.router_groups.read
            authorized-grant-types: client_credentials
            secret: "((uaa_clients_tcp_router_secret))"
      uaadb:
        address: sql-db.service.cf.internal
        databases:
        - name: uaa
          tag: uaa
        db_scheme: mysql
        port: 3306
        roles:
        - name: uaa
          password: "((uaa_database_password))"
          tag: admin
  - name: route_registrar
    release: routing
    properties:
      route_registrar:
        routes:
        - health_check:
            name: uaa-healthcheck
            script_path: "/var/vcap/jobs/uaa/bin/health_check"
          name: uaa
          port: 8080
          registration_interval: 10s
          tags:
            component: uaa
          uris:
          - uaa.((system_domain))
          - "*.uaa.((system_domain))"
          - login.((system_domain))
          - "*.login.((system_domain))"
  - name: metron_agent
    release: loggregator
    properties: *metron_agent_properties
  - name: statsd_injector
    release: statsd-injector
    properties: &statsd_injector_properties
      statsd_injector:
        deployment: "((system_domain))"
      loggregator:
        tls:
          ca_cert: "((loggregator_tls_statsdinjector.ca))"
          statsd_injector:
            cert: "((loggregator_tls_statsdinjector.certificate))"
            key: "((loggregator_tls_statsdinjector.private_key))"
- name: blobstore
  azs:
  - z1
  instances: 1
  vm_type: m3.large
  vm_extensions:
  - 10GB_ephemeral_disk
  persistent_disk_type: 100GB
  stemcell: default
  networks:
  - name: default
  jobs:
  - name: consul_agent
    release: consul
    consumes:
      consul: {from: consul_server}
    properties:
      consul:
        agent:
          services:
            blobstore: {}
  - name: blobstore
    release: capi
    properties:
      system_domain: "((system_domain))"
      blobstore:
        admin_users:
        - username: blobstore-user
          password: "((blobstore_admin_users_password))"
        secure_link:
          secret: "((blobstore_secure_link_secret))"
        tls:
          cert: "((blobstore_tls.certificate))"
          private_key: "((blobstore_tls.private_key))"
  - name: route_registrar
    release: routing
    properties:
      route_registrar:
        routes:
        - name: blobstore
          port: 8080
          registration_interval: 20s
          tags:
            component: blobstore
          uris:
          - blobstore.((system_domain))
  - name: metron_agent
    release: loggregator
    properties: *metron_agent_properties
- name: api
  azs:
  - z1
  - z2
  instances: 2
  vm_type: m3.large
  vm_extensions:
  - 50GB_ephemeral_disk
  stemcell: default
  networks:
  - name: default
  jobs:
  - name: consul_agent
    release: consul
    consumes:
      consul: {from: consul_server}
    properties:
      consul:
        agent:
          services:
            cloud_controller_ng: {}
  - name: cloud_controller_ng
    release: capi
    provides:
      cloud_controller: {as: cloud_controller, shared: true}
    properties:
      router:
        route_services_secret: "((router_route_services_secret))"
      hm9000:
        port: -1
      system_domain: "((system_domain))"
      app_domains: &app_domains
      - "((system_domain))"
      app_ssh: &app_ssh
        host_key_fingerprint: "((diego_ssh_proxy_host_key.public_key_fingerprint))"
        oauth_client_id: ssh-proxy
      uaa:
        ca_cert: "((uaa_ssl.ca))"
        clients:
          cc_routing:
            secret: "((uaa_clients_cc-routing_secret))"
          cloud_controller_username_lookup:
            secret: "((uaa_clients_cloud_controller_username_lookup_secret))"
          cc-service-dashboards:
            secret: "((uaa_clients_cc-service-dashboards_secret))"
        url: https://uaa.((system_domain))
        ssl:
          port: 8443
      cc:
        default_running_security_groups: &cc_default_running_security_groups
        - public_networks
        - dns
        default_staging_security_groups: &cc_default_staging_security_groups
        - public_networks
        - dns
        security_group_definitions: &cc_security_group_definitions
        - name: public_networks
          rules:
          - destination: 0.0.0.0-9.255.255.255
            protocol: all
          - destination: 11.0.0.0-169.253.255.255
            protocol: all
          - destination: 169.255.0.0-172.15.255.255
            protocol: all
          - destination: 172.32.0.0-192.167.255.255
            protocol: all
          - destination: 192.169.0.0-255.255.255.255
            protocol: all
        - name: dns
          rules:
          - destination: 0.0.0.0/0
            ports: '53'
            protocol: tcp
          - destination: 0.0.0.0/0
            ports: '53'
            protocol: udp
        install_buildpacks: &cc_install_buildpacks
        - name: binary_buildpack
          package: binary-buildpack
        - name: dotnet_core_buildpack
          package: dotnet-core-buildpack
        - name: go_buildpack
          package: go-buildpack
        - name: java_buildpack
          package: java-buildpack
        - name: nodejs_buildpack
          package: nodejs-buildpack
        - name: php_buildpack
          package: php-buildpack
        - name: python_buildpack
          package: python-buildpack
        - name: python_buildpack
          package: python-buildpack
        - name: ruby_buildpack
          package: ruby-buildpack
        - name: staticfile_buildpack
          package: staticfile-buildpack
        default_to_diego_backend: true
        db_encryption_key: "((cc_db_encryption_key))"
        bulk_api_password: "((cc_bulk_api_password))"
        internal_api_password: "((cc_internal_api_password))"
        staging_upload_user: staging_user
        staging_upload_password: "((cc_staging_upload_password))"
        quota_definitions: &quota_definitions
          default:
            memory_limit: 102400
            non_basic_services_allowed: true
            total_routes: 1000
            total_services: -1
            total_reserved_route_ports: 100
        buildpacks: &blobstore-properties
          blobstore_type: webdav
          webdav_config:
            ca_cert: "((blobstore_tls.ca))"
            blobstore_timeout: 5
            password: "((blobstore_admin_users_password))"
            private_endpoint: https://blobstore.service.cf.internal:4443
            public_endpoint: https://blobstore.((system_domain))
            username: blobstore-user
        resource_pool: *blobstore-properties
        packages: *blobstore-properties
        droplets: *blobstore-properties
        mutual_tls: &cc_mutual_tls
          ca_cert: "((cc_tls.ca))"
          public_cert: "((cc_tls.certificate))"
          private_key: "((cc_tls.private_key))"
      ccdb: &ccdb
        databases:
        - name: cloud_controller
          tag: cc
        address: sql-db.service.cf.internal
        db_scheme: mysql
        port: 3306
        roles:
        - name: cloud_controller
          password: "((cc_database_password))"
          tag: admin
  - name: binary-buildpack
    release: binary-buildpack
  - name: dotnet-core-buildpack
    release: dotnet-core-buildpack
  - name: go-buildpack
    release: go-buildpack
  - name: java-buildpack
    release: java-buildpack
  - name: nodejs-buildpack
    release: nodejs-buildpack
  - name: php-buildpack
    release: php-buildpack
  - name: python-buildpack
    release: python-buildpack
  - name: ruby-buildpack
    release: ruby-buildpack
  - name: staticfile-buildpack
    release: staticfile-buildpack
  - name: route_registrar
    release: routing
    properties:
      route_registrar:
        routes:
        - name: api
          registration_interval: 20s
          port: 9022
          uris:
          - api.((system_domain))
  - name: metron_agent
    release: loggregator
    properties: *metron_agent_properties
  - name: statsd_injector
    release: statsd-injector
    properties: *statsd_injector_properties
- name: cc-worker
  azs:
  - z1
  - z2
  instances: 2
  vm_type: m3.medium
  vm_extensions:
  - 10GB_ephemeral_disk
  stemcell: default
  networks:
  - name: default
  jobs:
  - name: consul_agent
    release: consul
    consumes:
      consul: {from: consul_server}
  - name: metron_agent
    release: loggregator
    properties: *metron_agent_properties
  - name: cloud_controller_worker
    release: capi
    properties:
      hm9000:
        port: -1
      cc:
        db_encryption_key: "((cc_db_encryption_key))"
        default_to_diego_backend: true
        install_buildpacks: *cc_install_buildpacks
        default_running_security_groups: *cc_default_running_security_groups
        default_staging_security_groups: *cc_default_staging_security_groups
        security_group_definitions: *cc_security_group_definitions
        internal_api_password: "((cc_internal_api_password))"
        bulk_api_password: "((cc_bulk_api_password))"
        quota_definitions: *quota_definitions
        staging_upload_user: staging_user
        staging_upload_password: "((cc_staging_upload_password))"
        resource_pool: *blobstore-properties
        packages: *blobstore-properties
        droplets: *blobstore-properties
        buildpacks: *blobstore-properties
        mutual_tls: *cc_mutual_tls
      ccdb: *ccdb
      system_domain: "((system_domain))"
      app_domains: *app_domains
      app_ssh: *app_ssh
      uaa:
        ca_cert: "((uaa_ssl.ca))"
        clients:
          cc-service-dashboards:
            secret: "((uaa_clients_cc-service-dashboards_secret))"
        url: https://uaa.((system_domain))
        ssl:
          port: 8443
- name: router
  azs:
  - z1
  - z2
  instances: 2
  vm_type: m3.medium
  vm_extensions:
  - cf-router-network-properties
  stemcell: default
  update:
    max_in_flight: 1
    serial: true
  networks:
  - name: default
  jobs:
  - name: consul_agent
    release: consul
    consumes:
      consul: {from: consul_server}
    properties:
      consul:
        agent:
          services:
            gorouter: {}
  - name: gorouter
    release: routing
    properties:
      router:
        ssl_skip_validation: true
        enable_ssl: true
        ssl_cert: "((router_ssl.certificate))"
        ssl_key: "((router_ssl.private_key))"
        status:
          password: "((router_status_password))"
          user: router-status
        route_services_secret: "((router_route_services_secret))"
        tracing:
          enable_zipkin: true
      uaa:
        clients:
          gorouter:
            secret: "((uaa_clients_gorouter_secret))"
        ca_cert: "((uaa_ssl.ca))"
        ssl:
          port: 8443
  - name: metron_agent
    release: loggregator
    properties: *metron_agent_properties
- name: diego-brain
  azs:
  - z1
  - z2
  instances: 2
  vm_type: m3.medium
  vm_extensions:
  - diego-ssh-proxy-network-properties
  - 10GB_ephemeral_disk
  stemcell: default
  update:
    serial: true
  networks:
  - name: default
  jobs:
  - name: consul_agent
    release: consul
    consumes:
      consul: {from: consul_server}
  - name: cfdot
    release: diego
    properties:
      diego:
        cfdot:
          bbs: *diego_bbs_client_properties
  - name: ssh_proxy
    release: diego
    properties:
      diego:
        ssh_proxy:
          enable_cf_auth: true
          host_key: "((diego_ssh_proxy_host_key.private_key))"
          uaa_secret: "((uaa_clients_ssh-proxy_secret))"
          uaa:
            ca_cert: "((uaa_ssl.ca))"
            port: 8443
          bbs: &diego_bbs_client_properties
            ca_cert: "((diego_bbs_client.ca))"
            client_cert: "((diego_bbs_client.certificate))"
            client_key: "((diego_bbs_client.private_key))"
  - name: file_server
    release: diego
  - name: auctioneer
    release: diego
    properties:
      diego:
        auctioneer:
          bbs: *diego_bbs_client_properties
          ca_cert: "((diego_auctioneer_server.ca))"
          server_cert: "((diego_auctioneer_server.certificate))"
          server_key: "((diego_auctioneer_server.private_key))"
          rep:
            require_tls: true
            ca_cert: "((diego_rep_client.ca))"
            client_cert: "((diego_rep_client.certificate))"
            client_key: "((diego_rep_client.private_key))"
  - name: metron_agent
    release: loggregator
    properties: *metron_agent_properties
- name: diego-cell
  azs:
  - z1
  - z2
  instances: 2
  vm_type: r3.xlarge
  vm_extensions:
  - 100GB_ephemeral_disk
  stemcell: default
  networks:
  - name: default
  jobs:
  - name: consul_agent
    release: consul
    consumes:
      consul: {from: consul_server}
  - name: cflinuxfs2-rootfs-setup
    release: cflinuxfs2
  - name: garden
    release: garden-runc
    properties:
      garden:
        debug_listen_address: 127.0.0.1:17019
        default_container_grace_time: 0
        destroy_containers_on_start: true
        graph_cleanup_threshold_in_mb: 0
        deny_networks:
        - 0.0.0.0/0
        persistent_image_list:
        - "/var/vcap/packages/cflinuxfs2/rootfs"
  - name: rep
    release: diego
    properties:
      diego:
        rep:
          bbs: *diego_bbs_client_properties
          preloaded_rootfses:
          - cflinuxfs2:/var/vcap/packages/cflinuxfs2/rootfs
          require_tls: true
          ca_cert: "((diego_rep_agent.ca))"
          server_cert: "((diego_rep_agent.certificate))"
          server_key: "((diego_rep_agent.private_key))"
          enable_legacy_api_endpoints: false
      tls:
        ca_cert: "((diego_rep_agent.ca))"
        cert: "((diego_rep_agent.certificate))"
        key: "((diego_rep_agent.private_key))"
  - name: metron_agent
    release: loggregator
    properties: *metron_agent_properties
  - name: cfdot
    release: diego
    properties:
      diego:
        cfdot:
          bbs: *diego_bbs_client_properties
- name: route-emitter
  azs:
  - z1
  - z2
  instances: 2
  vm_type: m3.medium
  stemcell: default
  networks:
  - name: default
  jobs:
  - name: consul_agent
    release: consul
    consumes:
      consul: {from: consul_server}
  - name: route_emitter
    release: diego
    properties:
      diego:
        route_emitter:
          bbs:
            ca_cert: "((diego_bbs_client.ca))"
            client_cert: "((diego_bbs_client.certificate))"
            client_key: "((diego_bbs_client.private_key))"
            require_ssl: true
  - name: metron_agent
    release: loggregator
    properties: *metron_agent_properties
- name: cc-clock
  azs:
  - z1
  instances: 1
  vm_type: m3.large
  vm_extensions:
  - 10GB_ephemeral_disk
  stemcell: default
  networks:
  - name: default
  jobs:
  - name: consul_agent
    release: consul
    consumes:
      consul: {from: consul_server}
  - name: cloud_controller_clock
    release: capi
    properties:
      hm9000:
        port: -1
      cc:
        db_encryption_key: "((cc_db_encryption_key))"
        default_to_diego_backend: true
        install_buildpacks: *cc_install_buildpacks
        default_running_security_groups: *cc_default_running_security_groups
        default_staging_security_groups: *cc_default_staging_security_groups
        security_group_definitions: *cc_security_group_definitions
        internal_api_password: "((cc_internal_api_password))"
        bulk_api_password: "((cc_bulk_api_password))"
        quota_definitions: *quota_definitions
        staging_upload_user: staging_user
        staging_upload_password: "((cc_staging_upload_password))"
        resource_pool: *blobstore-properties
        packages: *blobstore-properties
        droplets: *blobstore-properties
        buildpacks: *blobstore-properties
        mutual_tls: *cc_mutual_tls
      ccdb: *ccdb
      system_domain: "((system_domain))"
      app_domains: *app_domains
      app_ssh: *app_ssh
      uaa:
        ca_cert: "((uaa_ssl.ca))"
        clients:
          cc-service-dashboards:
            secret: "((uaa_clients_cc-service-dashboards_secret))"
        url: https://uaa.((system_domain))
        ssl:
          port: 8443
  - name: metron_agent
    release: loggregator
    properties: *metron_agent_properties
  - name: statsd_injector
    release: statsd-injector
    properties: *statsd_injector_properties
- name: cc-bridge
  azs:
  - z1
  - z2
  instances: 2
  vm_type: m3.medium
  vm_extensions:
  - 10GB_ephemeral_disk
  stemcell: default
  networks:
  - name: default
  jobs:
  - name: consul_agent
    release: consul
    consumes:
      consul: {from: consul_server}
  - name: stager
    release: capi
    properties:
      capi:
        stager:
          bbs: *diego_bbs_client_properties
          cc:
            basic_auth_password: "((cc_internal_api_password))"
  - name: nsync
    release: capi
    properties:
      diego:
        ssl: &ssl
          skip_cert_verify: true
      capi:
        nsync:
          bbs: *diego_bbs_client_properties
          cc:
            basic_auth_password: "((cc_internal_api_password))"
            base_url: https://api.((system_domain))
          diego_privileged_containers: true
  - name: tps
    release: capi
    properties:
      capi:
        tps:
          bbs: *diego_bbs_client_properties
          cc:
            ca_cert: "((cc_bridge_tps.ca))"
            client_cert: "((cc_bridge_tps.certificate))"
            client_key: "((cc_bridge_tps.private_key))"
  - name: cc_uploader
    release: capi
    properties:
      capi:
        cc_uploader:
          cc:
            ca_cert: "((cc_bridge_cc_uploader.ca))"
            client_cert: "((cc_bridge_cc_uploader.certificate))"
            client_key: "((cc_bridge_cc_uploader.private_key))"
          mutual_tls:
            ca_cert: "((cc_bridge_cc_uploader_server.ca))"
            server_cert: "((cc_bridge_cc_uploader_server.certificate))"
            server_key: "((cc_bridge_cc_uploader_server.private_key))"
      diego:
        ssl: *ssl
  - name: metron_agent
    release: loggregator
    properties: *metron_agent_properties
- name: doppler
  azs:
  - z1
  - z2
  instances: 2
  vm_type: m3.medium
  vm_extensions:
  - 10GB_ephemeral_disk
  stemcell: default
  networks:
  - name: default
  jobs:
  - name: consul_agent
    release: consul
    consumes:
      consul: {from: consul_server}
    properties:
      consul:
        agent:
          services:
            doppler:
              name: doppler
  - name: doppler
    release: loggregator
    properties:
      doppler:
        etcd:
          client_cert: "((etcd_client.certificate))"
          client_key: "((etcd_client.private_key))"
      loggregator:
        tls:
          ca_cert: "((loggregator_tls_doppler.ca))"
          doppler:
            cert: "((loggregator_tls_doppler.certificate))"
            key: "((loggregator_tls_doppler.private_key))"
        etcd:
          require_ssl: true
          ca_cert: "((etcd_server.ca))"
          machines:
          - cf-etcd.service.cf.internal
      doppler_endpoint:
        shared_secret: "((dropsonde_shared_secret))"
  - name: syslog_drain_binder
    release: loggregator
    properties:
      loggregator:
        tls:
          syslogdrainbinder:
            cert: "((loggregator_tls_syslogdrainbinder.certificate))"
            key: "((loggregator_tls_syslogdrainbinder.private_key))"
        etcd:
          require_ssl: true
          ca_cert: "((etcd_server.ca))"
          machines:
          - cf-etcd.service.cf.internal
      syslog_drain_binder:
        etcd:
          client_cert: "((etcd_client.certificate))"
          client_key: "((etcd_client.private_key))"
      system_domain: "((system_domain))"
      cc:
        mutual_tls:
          ca_cert: "((loggregator_tls_syslogdrainbinder.ca))"
        srv_api_uri: https://api.((system_domain))
      ssl: *ssl
  - name: metron_agent
    release: loggregator
    properties: *metron_agent_properties
- name: log-api
  azs:
  - z1
  - z2
  instances: 2
  vm_type: t2.small
  vm_extensions:
  - 10GB_ephemeral_disk
  stemcell: default
  update:
    max_in_flight: 1
    serial: true
  networks:
  - name: default
  jobs:
  - name: consul_agent
    release: consul
    consumes:
      consul: {from: consul_server}
    properties:
      consul:
        agent:
          services:
            loggregator_trafficcontroller: {}
  - name: loggregator_trafficcontroller
    release: loggregator
    properties:
      traffic_controller:
        etcd:
          client_cert: "((etcd_client.certificate))"
          client_key: "((etcd_client.private_key))"
      uaa:
        url: https://uaa.((system_domain))
      loggregator:
        tls:
          ca_cert: "((loggregator_tls_tc.ca))"
          trafficcontroller:
            cert: "((loggregator_tls_tc.certificate))"
            key: "((loggregator_tls_tc.private_key))"
        etcd:
          require_ssl: true
          ca_cert: "((etcd_server.ca))"
          machines:
          - cf-etcd.service.cf.internal
        uaa:
          client_secret: "((uaa_clients_doppler_secret))"
      system_domain: "((system_domain))"
      ssl: *ssl
      cc:
        srv_api_uri: "http://cloud-controller-ng.service.cf.internal:9022"
  - name: route_registrar
    release: routing
    properties:
      route_registrar:
        routes:
        - name: loggregator
          port: 8080
          registration_interval: 20s
          uris:
          - loggregator.((system_domain))
        - name: doppler
          port: 8081
          registration_interval: 20s
          uris:
          - doppler.((system_domain))
          - "*.doppler.((system_domain))"
  - name: metron_agent
    release: loggregator
    properties: *metron_agent_properties

variables:
- name: blobstore_admin_users_password
  type: password
- name: blobstore_secure_link_secret
  type: password
- name: cc_bulk_api_password
  type: password
- name: cc_db_encryption_key
  type: password
- name: cc_internal_api_password
  type: password
- name: cc_staging_upload_password
  type: password
- name: cf_mysql_mysql_admin_password
  type: password
- name: cf_mysql_mysql_cluster_health_password
  type: password
- name: cf_mysql_mysql_galera_healthcheck_endpoint_password
  type: password
- name: cf_mysql_mysql_galera_healthcheck_password
  type: password
- name: cf_mysql_mysql_roadmin_password
  type: password
- name: cf_mysql_proxy_api_password
  type: password
- name: cc_database_password
  type: password
- name: diego_database_password
  type: password
- name: uaa_database_password
  type: password
- name: nats_password
  type: password
- name: router_status_password
  type: password
- name: uaa_scim_users_admin_password
  type: password
- name: dropsonde_shared_secret
  type: password
- name: router_route_services_secret
  type: password
- name: uaa_admin_client_secret
  type: password
- name: uaa_clients_cc-routing_secret
  type: password
- name: uaa_clients_cc-service-dashboards_secret
  type: password
- name: uaa_clients_cloud_controller_username_lookup_secret
  type: password
- name: uaa_clients_doppler_secret
  type: password
- name: uaa_clients_gorouter_secret
  type: password
- name: uaa_clients_ssh-proxy_secret
  type: password
- name: uaa_clients_tcp_emitter_secret
  type: password
- name: uaa_clients_tcp_router_secret
  type: password
- name: diego_bbs_encryption_keys_passphrase
  type: password
- name: consul_encrypt_key
  type: password
- name: diego_ssh_proxy_host_key
  type: ssh
- name: uaa_jwt_signing_key
  type: rsa
- name: service_cf_internal_ca
  type: certificate
  options:
    is_ca: true
    common_name: internalCA
- name: etcd_ca
  type: certificate
  options:
    is_ca: true
    common_name: etcdCA
- name: etcd_server
  type: certificate
  options:
    ca: etcd_ca
    common_name: etcd.service.cf.internal
    alternative_names:
    - "*.etcd.service.cf.internal"
    - etcd.service.cf.internal
    - "*.cf-etcd.service.cf.internal"
    - cf-etcd.service.cf.internal
    extended_key_usage:
    - server_auth
- name: etcd_client
  type: certificate
  options:
    ca: etcd_ca
    common_name: clientName
    extended_key_usage:
    - client_auth
- name: etcd_peer_ca
  type: certificate
  options:
    is_ca: true
    common_name: peerCA
- name: etcd_peer
  type: certificate
  options:
    ca: etcd_peer_ca
    common_name: etcd.service.cf.internal
    alternative_names:
    - "*.etcd.service.cf.internal"
    - etcd.service.cf.internal
    - "*.cf-etcd.service.cf.internal"
    - cf-etcd.service.cf.internal
    extended_key_usage:
    - client_auth
    - server_auth
- name: blobstore_tls
  type: certificate
  options:
    ca: service_cf_internal_ca
    common_name: blobstore.service.cf.internal
- name: consul_agent_ca
  type: certificate
  options:
    is_ca: true
    common_name: consulCA
- name: consul_agent
  type: certificate
  options:
    ca: consul_agent_ca
    common_name: consul_agent
    extended_key_usage:
    - client_auth
    - server_auth
    alternative_names:
    - 127.0.0.1
- name: consul_server
  type: certificate
  options:
    ca: consul_agent_ca
    common_name: server.dc1.cf.internal
    extended_key_usage:
    - client_auth
    - server_auth
- name: diego_auctioneer_client
  type: certificate
  options:
    ca: service_cf_internal_ca
    common_name: auctioneer client
    extended_key_usage:
    - client_auth
- name: diego_auctioneer_server
  type: certificate
  options:
    ca: service_cf_internal_ca
    common_name: auctioneer.service.cf.internal
    extended_key_usage:
    - server_auth
    alternative_names:
    - "*.auctioneer.service.cf.internal"
    - auctioneer.service.cf.internal
- name: diego_bbs_client
  type: certificate
  options:
    ca: service_cf_internal_ca
    common_name: bbs client
    extended_key_usage:
    - client_auth
- name: diego_bbs_server
  type: certificate
  options:
    ca: service_cf_internal_ca
    common_name: bbs.service.cf.internal
    extended_key_usage:
    - server_auth
    - client_auth
    alternative_names:
    - "*.bbs.service.cf.internal"
    - bbs.service.cf.internal
- name: diego_rep_client
  type: certificate
  options:
    ca: service_cf_internal_ca
    common_name: rep client
    extended_key_usage:
    - client_auth
- name: diego_rep_agent
  type: certificate
  options:
    ca: service_cf_internal_ca
    common_name: cell.service.cf.internal
    extended_key_usage:
    - client_auth
    - server_auth
    alternative_names:
    - "*.cell.service.cf.internal"
    - cell.service.cf.internal
- name: loggregator_ca
  type: certificate
  options:
    is_ca: true
    common_name: loggregatorCA
- name: loggregator_tls_statsdinjector
  type: certificate
  options:
    ca: loggregator_ca
    common_name: statsdinjector
    extended_key_usage:
    - client_auth
- name: loggregator_tls_metron
  type: certificate
  options:
    ca: loggregator_ca
    common_name: metron
    extended_key_usage:
    - client_auth
    - server_auth
- name: loggregator_tls_doppler
  type: certificate
  options:
    ca: loggregator_ca
    common_name: doppler
    extended_key_usage:
    - client_auth
    - server_auth
- name: loggregator_tls_tc
  type: certificate
  options:
    ca: loggregator_ca
    common_name: trafficcontroller
    extended_key_usage:
    - client_auth
    - server_auth
- name: loggregator_tls_syslogdrainbinder
  type: certificate
  options:
    ca: service_cf_internal_ca
    common_name: syslogdrainbinder
    extended_key_usage:
    - client_auth
- name: router_ca
  type: certificate
  options:
    is_ca: true
    common_name: routerCA
- name: router_ssl
  type: certificate
  options:
    ca: router_ca
    common_name: routerSSL
    alternative_names:
    - "((system_domain))"
    - "*.((system_domain))"
- name: uaa_ca
  type: certificate
  options:
    is_ca: true
    common_name: uaaCA
- name: uaa_ssl
  type: certificate
  options:
    ca: uaa_ca
    common_name: uaa.service.cf.internal
    alternative_names:
    - uaa.service.cf.internal
- name: uaa_login_saml
  type: certificate
  options:
    ca: uaa_ca
    common_name: uaa_login_saml
- name: cc_tls
  type: certificate
  options:
    ca: service_cf_internal_ca
    common_name: cloud-controller-ng.service.cf.internal
    extended_key_usage:
    - client_auth
    - server_auth
- name: cc_bridge_tps
  type: certificate
  options:
    ca: service_cf_internal_ca
    common_name: tps_watcher
    extended_key_usage:
    - client_auth
- name: cc_bridge_cc_uploader
  type: certificate
  options:
    ca: service_cf_internal_ca
    common_name: cc_uploader
    extended_key_usage:
    - client_auth
- name: cc_bridge_cc_uploader_server
  type: certificate
  options:
    ca: service_cf_internal_ca
    common_name: cc-uploader.service.cf.internal
    extended_key_usage:
    - server_auth

releases:
- name: binary-buildpack
  url: https://bosh.io/d/github.com/cloudfoundry/binary-buildpack-release?v=1.0.11
  version: 1.0.11
  sha1: 09965333c3897aad5b935ec510382c8cbd9e5380
- name: capi
  url: https://bosh.io/d/github.com/cloudfoundry/capi-release?v=1.26.0
  version: 1.26.0
  sha1: 60fd71a88dab088ac80ccd376a8f46de1bedc570
- name: cf-mysql
  url: https://bosh.io/d/github.com/cloudfoundry/cf-mysql-release?v=34
  version: "34"
  sha1: 87bc9e3fc19030c6feda72e96dd64fc0a2e5d059
- name: cf-smoke-tests
  url: https://bosh.io/d/github.com/cloudfoundry/cf-smoke-tests-release?v=19
  version: "19"
  sha1: 68ac6cdc2ff515fea5b30b030b4822f18bea7441
- name: cflinuxfs2
  url: https://bosh.io/d/github.com/cloudfoundry/cflinuxfs2-release?v=1.113.0
  version: 1.113.0
  sha1: 8de6e28c721eb9404aaad66ca033258b4657a463
- name: consul
  url: https://bosh.io/d/github.com/cloudfoundry-incubator/consul-release?v=162
  version: "162"
  sha1: 0e5904beffb22b6ca1c53ca26dcc5079b828003a
- name: diego
  url: https://bosh.io/d/github.com/cloudfoundry/diego-release?v=1.13.0
  version: 1.13.0
  sha1: e067f76ea02e2c88a16d56d7cce5a7a44f254762
- name: dotnet-core-buildpack
  url: https://bosh.io/d/github.com/cloudfoundry/dotnet-core-buildpack-release?v=1.0.15
  version: 1.0.15
  sha1: e281bf17afb62f4767c53e5d5a685436fa8755e1
- name: etcd
  url: https://bosh.io/d/github.com/cloudfoundry-incubator/etcd-release?v=101
  version: "101"
  sha1: e1b45f23c412d8003fa108d2b608589012c16d0d
- name: garden-runc
  url: https://bosh.io/d/github.com/cloudfoundry/garden-runc-release?v=1.5.0
  version: 1.5.0
  sha1: c86150d54162e80597cfa2959137014c41512bbf
- name: go-buildpack
  url: https://bosh.io/d/github.com/cloudfoundry/go-buildpack-release?v=1.8.0
  version: 1.8.0
  sha1: c08ecea30c913af2d5b3ce3f83240b16bf4e21e5
- name: java-buildpack
  url: https://bosh.io/d/github.com/cloudfoundry/java-buildpack-release?v=3.15
  version: "3.15"
  sha1: 4d4d02703eb478310d87a65849495f3ee444370b
- name: loggregator
  url: https://bosh.io/d/github.com/cloudfoundry/loggregator?v=84
  version: "84"
  sha1: 9c22cb6656e221875ec54d2354eb3d5014bc2b26
- name: nats
  url: https://bosh.io/d/github.com/cloudfoundry/nats-release?v=16
  version: "16"
  sha1: d1314ce5339c590b2a34f339bf799a5d94c71666
- name: nodejs-buildpack
  url: https://bosh.io/d/github.com/cloudfoundry/nodejs-buildpack-release?v=1.5.32
  version: 1.5.32
  sha1: 8ee2510ddd806b254709ccfcf17a3ac108776d1f
- name: php-buildpack
  url: https://bosh.io/d/github.com/cloudfoundry/php-buildpack-release?v=4.3.30
  version: 4.3.30
  sha1: 28b11df45180bef7e1b49dc595b0fb215901dfed
- name: python-buildpack
  url: https://bosh.io/d/github.com/cloudfoundry/python-buildpack-release?v=1.5.17
  version: 1.5.17
  sha1: 8460983b3c4664f89114483e342e18ba1b37f421
- name: routing
  url: https://bosh.io/d/github.com/cloudfoundry-incubator/cf-routing-release?v=0.150.0
  version: 0.150.0
  sha1: 01c40e1d718a726c9e726fe91e8566d2de4df45f
- name: ruby-buildpack
  url: https://bosh.io/d/github.com/cloudfoundry/ruby-buildpack-release?v=1.6.37
  version: 1.6.37
  sha1: 2e18596659be8adc9648578dac7ddcfeadbc8d8b
- name: staticfile-buildpack
  url: https://bosh.io/d/github.com/cloudfoundry/staticfile-buildpack-release?v=1.4.4
  version: 1.4.4
  sha1: 1dc76abaffb01d7b6b7610c731f5926a3d2485e3
- name: statsd-injector
  url: https://bosh.io/d/github.com/cloudfoundry/statsd-injector-release?v=1.0.22
  version: 1.0.22
  sha1: fa54cf071b9b9f27fb19cbca5da3683a7872b26a
- name: uaa
  url: https://bosh.io/d/github.com/cloudfoundry/uaa-release?v=30
  version: "30"
  sha1: 90b034c0d9a8282a47d0409e561ffb1b9abf626b
stemcells:
- alias: default
  os: ubuntu-trusty
  version: "3363.15"<|MERGE_RESOLUTION|>--- conflicted
+++ resolved
@@ -379,13 +379,8 @@
             authorized-grant-types: client_credentials
             secret: "((uaa_clients_doppler_secret))"
           gorouter:
-<<<<<<< HEAD
             authorities: routing.routes.read,routing.router_groups.read
             authorized-grant-types: client_credentials,refresh_token
-=======
-            authorities: routing.routes.read
-            authorized-grant-types: client_credentials
->>>>>>> cc58b552
             secret: "((uaa_clients_gorouter_secret))"
           ssh-proxy:
             authorized-grant-types: authorization_code
