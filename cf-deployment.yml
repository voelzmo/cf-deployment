---
name: cf
update:
  canaries: 1
  canary_watch_time: 30000-1200000
  max_in_flight: 5
  serial: false
  update_watch_time: 5000-1200000
instance_groups:
- name: smoke-tests
  lifecycle: errand
  azs:
  - z1
  instances: 1
  vm_type: minimal
  stemcell: default
  update:
    max_in_flight: 1
    serial: true
  networks:
  - name: default
  jobs:
  - name: smoke_tests
    release: cf-smoke-tests
    properties:
      smoke_tests:
        api: "https://api.((system_domain))"
        apps_domain: "((system_domain))"
        user: admin
        password: "((cf_admin_password))"
        org: cf_smoke_tests_org
        space: cf_smoke_tests_space
        cf_dial_timeout_in_seconds: 300
        skip_ssl_validation: true
- name: consul
  azs:
  - z1
  - z2
  - z3
  instances: 3
  persistent_disk_type: 5GB
  vm_type: minimal
  stemcell: default
  update:
    max_in_flight: 1
    serial: true
  networks:
  - name: default
  jobs:
  - name: consul_agent
    release: consul
    consumes:
      consul_common: {from: consul_common_link}
      consul_server: {from: consul_server_link}
      consul_client: {from: consul_client_link}
    provides:
      consul_common: {as: consul_common_link, shared: true}
      consul_server: {as: consul_server_link, shared: true}
      consul_client: {as: consul_client_link, shared: true}
    properties:
      consul:
        agent:
          mode: server
          domain: cf.internal
        encrypt_keys:
        - "((consul_encrypt_key))"
        agent_cert: "((consul_agent.certificate))"
        agent_key: "((consul_agent.private_key))"
        ca_cert: "((consul_agent.ca))"
        server_cert: "((consul_server.certificate))"
        server_key: "((consul_server.private_key))"
  - name: metron_agent
    release: loggregator
    properties: &metron_agent_properties
      metron_agent:
        deployment: "((system_domain))"
      metron_endpoint:
        shared_secret: "((dropsonde_shared_secret))"
      loggregator:
        tls:
          ca_cert: "((loggregator_tls_metron.ca))"
          metron:
            cert: "((loggregator_tls_metron.certificate))"
            key: "((loggregator_tls_metron.private_key))"
- name: nats
  azs:
  - z1
  - z2
  instances: 2
  vm_type: minimal
  stemcell: default
  networks:
  - name: default
  jobs:
  - name: consul_agent
    release: consul
    consumes:
      consul_common: {from: consul_common_link}
      consul_server: nil
      consul_client: {from: consul_client_link}
  - name: nats
    release: nats
    provides:
      nats: {as: nats, shared: true}
    properties:
      nats:
        password: "((nats_password))"
        user: nats
  - name: metron_agent
    release: loggregator
    properties: *metron_agent_properties
- name: etcd
  azs:
  - z1
  - z2
  - z3
  instances: 3
  persistent_disk_type: 5GB
  vm_type: minimal
  stemcell: default
  update:
    serial: true
    max_in_flight: 1
  networks:
  - name: default
  jobs:
  - name: consul_agent
    release: consul
    consumes:
      consul_common: {from: consul_common_link}
      consul_server: nil
      consul_client: {from: consul_client_link}
    properties:
      consul:
        agent:
          services:
            etcd:
              name: cf-etcd
  - name: etcd
    release: etcd
    consumes:
      etcd: nil
    properties:
      etcd:
        advertise_urls_dns_suffix: cf-etcd.service.cf.internal
        cluster:
        - instances: 3
          name: etcd
        peer_require_ssl: true
        require_ssl: true
        ca_cert: "((etcd_client.ca))"
        client_cert: "((etcd_client.certificate))"
        client_key: "((etcd_client.private_key))"
        server_cert: "((etcd_server.certificate))"
        server_key: "((etcd_server.private_key))"
        peer_ca_cert: "((etcd_peer.ca))"
        peer_cert: "((etcd_peer.certificate))"
        peer_key: "((etcd_peer.private_key))"
  - name: etcd_metrics_server
    release: etcd
    properties:
      etcd_metrics_server:
        etcd:
          dns_suffix: cf-etcd.service.cf.internal
          require_ssl: true
          ca_cert: "((etcd_server.ca))"
          client_cert: "((etcd_client.certificate))"
          client_key: "((etcd_client.private_key))"
  - name: metron_agent
    release: loggregator
    properties: *metron_agent_properties
- name: doppler
  azs:
  - z1
  - z2
  instances: 2
  vm_type: minimal
  stemcell: default
  networks:
  - name: default
  jobs:
  - name: consul_agent
    release: consul
    consumes:
      consul_common: {from: consul_common_link}
      consul_server: nil
      consul_client: {from: consul_client_link}
    properties:
      consul:
        agent:
          services:
            doppler:
              name: doppler
  - name: doppler
    release: loggregator
    properties:
      doppler:
        etcd:
          client_cert: "((etcd_client.certificate))"
          client_key: "((etcd_client.private_key))"
      loggregator:
        tls:
          ca_cert: "((loggregator_tls_doppler.ca))"
          doppler:
            cert: "((loggregator_tls_doppler.certificate))"
            key: "((loggregator_tls_doppler.private_key))"
        etcd:
          require_ssl: true
          ca_cert: "((etcd_server.ca))"
          machines:
          - cf-etcd.service.cf.internal
      doppler_endpoint:
        shared_secret: "((dropsonde_shared_secret))"
  - name: syslog_drain_binder
    release: loggregator
    properties:
      loggregator:
        tls:
          syslogdrainbinder:
            cert: "((loggregator_tls_syslogdrainbinder.certificate))"
            key: "((loggregator_tls_syslogdrainbinder.private_key))"
        etcd:
          require_ssl: true
          ca_cert: "((etcd_server.ca))"
          machines:
          - cf-etcd.service.cf.internal
      syslog_drain_binder:
        etcd:
          client_cert: "((etcd_client.certificate))"
          client_key: "((etcd_client.private_key))"
      system_domain: "((system_domain))"
      cc:
        mutual_tls:
          ca_cert: "((loggregator_tls_syslogdrainbinder.ca))"
      ssl: &ssl
        skip_cert_verify: true
  - name: metron_agent
    release: loggregator
    properties: *metron_agent_properties
- name: mysql
  azs:
  - z1
  persistent_disk_type: 10GB
  instances: 1
  vm_type: small
  stemcell: default
  update:
    serial: true
  networks:
  - name: default
  jobs:
  - name: consul_agent
    release: consul
    consumes:
      consul_common: {from: consul_common_link}
      consul_server: nil
      consul_client: {from: consul_client_link}
  - name: mysql
    release: cf-mysql
    properties:
      network_name: default
      cf_mysql:
        mysql:
          admin_password: "((cf_mysql_mysql_admin_password))"
          port: 33306
          binlog_enabled: false
          cluster_health:
            password: "((cf_mysql_mysql_cluster_health_password))"
          galera_healthcheck:
            db_password: "((cf_mysql_mysql_galera_healthcheck_password))"
            endpoint_username: galera_healthcheck
            endpoint_password: "((cf_mysql_mysql_galera_healthcheck_endpoint_password))"
          seeded_databases:
          - name: cloud_controller
            username: cloud_controller
            password: "((cc_database_password))"
          - name: diego
            username: diego
            password: "((diego_database_password))"
          - name: network_connectivity
            username: network_connectivity
            password: "((network_connectivity_database_password))"
          - name: network_policy
            username: network_policy
            password: "((network_policy_database_password))"
          - name: routing-api
            username: routing-api
            password: "((routing_api_database_password))"
          - name: uaa
            username: uaa
            password: "((uaa_database_password))"
  - name: proxy
    release: cf-mysql
    properties:
      cf_mysql:
        external_host: "((system_domain))"
        proxy:
          api_password: "((cf_mysql_proxy_api_password))"
          consul_enabled: true
          consul_service_name: "sql-db"
  - name: metron_agent
    release: loggregator
    properties: *metron_agent_properties
- name: diego-api
  migrated_from:
  - name: diego-bbs
  azs:
  - z1
  - z2
  instances: 2
  vm_type: small
  stemcell: default
  update:
    serial: true
  networks:
  - name: default
  jobs:
  - name: consul_agent
    release: consul
    consumes:
      consul_common: {from: consul_common_link}
      consul_server: nil
      consul_client: {from: consul_client_link}
    properties:
      consul:
        agent:
          services:
            silk-controller:
              name: silk-controller
  - name: cfdot
    release: diego
    properties:
      diego:
        cfdot:
          bbs: &diego_bbs_client_properties
            ca_cert: "((diego_bbs_client.ca))"
            client_cert: "((diego_bbs_client.certificate))"
            client_key: "((diego_bbs_client.private_key))"
  - name: bbs
    release: diego
    properties:
      diego:
        bbs:
          active_key_label: key-2016-06
          encryption_keys:
          - label: key-2016-06
            passphrase: "((diego_bbs_encryption_keys_passphrase))"
          sql:
            db_host: sql-db.service.cf.internal
            db_port: 3306
            db_schema: diego
            db_username: diego
            db_password: "((diego_database_password))"
            db_driver: mysql
          etcd:
            machines: []
            ca_cert: nil
            client_cert: nil
            client_key: nil
          ca_cert: "((diego_bbs_server.ca))"
          auctioneer: &diego_auctioneer_client_properties
            ca_cert: "((diego_auctioneer_client.ca))"
            client_cert: "((diego_auctioneer_client.certificate))"
            client_key: "((diego_auctioneer_client.private_key))"
          server_cert: "((diego_bbs_server.certificate))"
          server_key: "((diego_bbs_server.private_key))"
          rep:
            require_tls: true
            ca_cert: "((diego_rep_client.ca))"
            client_cert: "((diego_rep_client.certificate))"
            client_key: "((diego_rep_client.private_key))"
      loggregator: &diego_loggregator_client_properties
        use_v2_api: true
        ca_cert: "((loggregator_tls_metron.ca))"
        cert: "((loggregator_tls_metron.certificate))"
        key: "((loggregator_tls_metron.private_key))"
  - name: metron_agent
    release: loggregator
    properties: *metron_agent_properties
  - name: silk-controller
    release: cf-networking
    properties:
      cf_networking:
        silk_controller:
          ca_cert: ((silk_controller.ca))
          server_cert: ((silk_controller.certificate))
          server_key: ((silk_controller.private_key))
          database:
            type: mysql
            username: network_connectivity
            password: ((network_connectivity_database_password))
            host: sql-db.service.cf.internal
            port: 3306
            name: network_connectivity
        silk_daemon:
          ca_cert: ((silk_daemon.ca))
          client_cert: ((silk_daemon.certificate))
          client_key: ((silk_daemon.private_key))
- name: uaa
  azs:
  - z1
  - z2
  instances: 2
  vm_type: minimal
  stemcell: default
  networks:
  - name: default
  jobs:
  - name: consul_agent
    release: consul
    consumes:
      consul_common: {from: consul_common_link}
      consul_server: nil
      consul_client: {from: consul_client_link}
    properties:
      consul:
        agent:
          services:
            uaa: {}
  - name: uaa
    release: uaa
    properties:
      login:
        saml:
          serviceProviderKey: "((uaa_login_saml.private_key))"
          serviceProviderCertificate: "((uaa_login_saml.certificate))"
      uaa:
        sslCertificate: "((uaa_ssl.certificate))"
        sslPrivateKey: "((uaa_ssl.private_key))"
        zones:
          internal:
            hostnames:
            - uaa.service.cf.internal
        url: https://uaa.((system_domain))
        admin:
          client_secret: "((uaa_admin_client_secret))"
        scim:
          users:
          - name: admin
            password: "((cf_admin_password))"
            groups:
            - cloud_controller.admin
            - doppler.firehose
            - network.admin
            - openid
            - routing.router_groups.read
            - routing.router_groups.write
            - scim.read
            - scim.write
        jwt:
          policy:
            active_key_id: key-1
            keys:
              key-1:
                signingKey: "((uaa_jwt_signing_key.private_key))"
        clients:
          cc-service-dashboards:
            authorities: clients.read,clients.write,clients.admin
            authorized-grant-types: client_credentials
            scope: openid,cloud_controller_service_permissions.read
            secret: "((uaa_clients_cc-service-dashboards_secret))"
          cc_routing:
            authorities: routing.router_groups.read
            authorized-grant-types: client_credentials
            secret: "((uaa_clients_cc-routing_secret))"
          cf:
            access-token-validity: 600
            authorities: uaa.none
            authorized-grant-types: password,refresh_token
            override: true
            refresh-token-validity: 2592000
            scope: network.admin,network.write,cloud_controller.read,cloud_controller.write,openid,password.write,cloud_controller.admin,scim.read,scim.write,doppler.firehose,uaa.user,routing.router_groups.read,routing.router_groups.write,cloud_controller.admin_read_only,cloud_controller.global_auditor
            secret: ''
          cloud_controller_username_lookup:
            authorities: scim.userids
            authorized-grant-types: client_credentials
            secret: "((uaa_clients_cloud_controller_username_lookup_secret))"
          doppler:
            authorities: uaa.resource
            override: true
            authorized-grant-types: client_credentials
            secret: "((uaa_clients_doppler_secret))"
          gorouter:
            authorities: routing.routes.read
            authorized-grant-types: client_credentials
            secret: "((uaa_clients_gorouter_secret))"
          ssh-proxy:
            authorized-grant-types: authorization_code
            autoapprove: true
            override: true
            redirect-uri: "https://uaa.((system_domain))/login"
            scope: openid,cloud_controller.read,cloud_controller.write
            secret: "((uaa_clients_ssh-proxy_secret))"
          routing_api_client:
            authorities: routing.routes.write,routing.routes.read,routing.router_groups.read
            authorized-grant-types: client_credentials
            secret: "((uaa_clients_routing_api_client_secret))"
          network-policy:
            authorities: uaa.resource,cloud_controller.admin_read_only
            authorized-grant-types: client_credentials
            secret: ((uaa_clients_network_policy_secret))
          tcp_emitter:
            authorities: routing.routes.write,routing.routes.read,routing.router_groups.read
            authorized-grant-types: client_credentials
            secret: "((uaa_clients_tcp_emitter_secret))"
          tcp_router:
            authorities: routing.routes.read
            authorized-grant-types: client_credentials
            secret: "((uaa_clients_tcp_router_secret))"
      uaadb:
        databases:
        - name: uaa
          tag: uaa
        db_scheme: mysql
        port: 3306
        roles:
        - name: uaa
          password: "((uaa_database_password))"
          tag: admin
  - name: route_registrar
    release: routing
    properties:
      route_registrar:
        routes:
        - health_check:
            name: uaa-healthcheck
            script_path: "/var/vcap/jobs/uaa/bin/health_check"
          name: uaa
          port: 8080
          registration_interval: 10s
          tags:
            component: uaa
          uris:
          - uaa.((system_domain))
          - "*.uaa.((system_domain))"
          - login.((system_domain))
          - "*.login.((system_domain))"
  - name: metron_agent
    release: loggregator
    properties: *metron_agent_properties
  - name: statsd_injector
    release: statsd-injector
    properties: &statsd_injector_properties
      statsd_injector:
        deployment: "((system_domain))"
      loggregator:
        tls:
          ca_cert: "((loggregator_tls_statsdinjector.ca))"
          statsd_injector:
            cert: "((loggregator_tls_statsdinjector.certificate))"
            key: "((loggregator_tls_statsdinjector.private_key))"
- name: blobstore
  azs:
  - z1
  instances: 1
  vm_type: small
  persistent_disk_type: 100GB
  stemcell: default
  networks:
  - name: default
  jobs:
  - name: consul_agent
    release: consul
    consumes:
      consul_common: {from: consul_common_link}
      consul_server: nil
      consul_client: {from: consul_client_link}
    properties:
      consul:
        agent:
          services:
            blobstore: {}
  - name: blobstore
    release: capi
    properties:
      system_domain: "((system_domain))"
      blobstore:
        admin_users:
        - username: blobstore-user
          password: "((blobstore_admin_users_password))"
        secure_link:
          secret: "((blobstore_secure_link_secret))"
        tls:
          cert: "((blobstore_tls.certificate))"
          private_key: "((blobstore_tls.private_key))"
  - name: route_registrar
    release: routing
    properties:
      route_registrar:
        routes:
        - name: blobstore
          port: 8080
          registration_interval: 20s
          tags:
            component: blobstore
          uris:
          - blobstore.((system_domain))
  - name: metron_agent
    release: loggregator
    properties: *metron_agent_properties
- name: api
  azs:
  - z1
  - z2
  instances: 2
  vm_type: small
  vm_extensions:
  - 50GB_ephemeral_disk
  stemcell: default
  networks:
  - name: default
  jobs:
  - name: consul_agent
    release: consul
    consumes:
      consul_common: {from: consul_common_link}
      consul_server: nil
      consul_client: {from: consul_client_link}
    properties:
      consul:
        agent:
          services:
            cloud_controller_ng: {}
            routing-api: {}
            policy-server-internal:
              name: policy-server
  - name: cloud_controller_ng
    release: capi
    provides:
      cloud_controller: {as: cloud_controller, shared: true}
    properties:
      router:
        route_services_secret: "((router_route_services_secret))"
      system_domain: "((system_domain))"
      app_domains: &app_domains
      - "((system_domain))"
      app_ssh:
        host_key_fingerprint: "((diego_ssh_proxy_host_key.public_key_fingerprint))"
      routing_api: &routing_api
        enabled: true
      ssl:
        skip_cert_verify: true
      uaa:
        ca_cert: "((uaa_ssl.ca))"
        clients:
          cc_routing:
            secret: "((uaa_clients_cc-routing_secret))"
          cloud_controller_username_lookup:
            secret: "((uaa_clients_cloud_controller_username_lookup_secret))"
          cc-service-dashboards:
            secret: "((uaa_clients_cc-service-dashboards_secret))"
        url: https://uaa.((system_domain))
        ssl:
          port: 8443
      cc:
        default_running_security_groups: &cc_default_running_security_groups
        - public_networks
        - dns
        default_staging_security_groups: &cc_default_staging_security_groups
        - public_networks
        - dns
        security_group_definitions: &cc_security_group_definitions
        - name: public_networks
          rules:
          - destination: 0.0.0.0-9.255.255.255
            protocol: all
          - destination: 11.0.0.0-169.253.255.255
            protocol: all
          - destination: 169.255.0.0-172.15.255.255
            protocol: all
          - destination: 172.32.0.0-192.167.255.255
            protocol: all
          - destination: 192.169.0.0-255.255.255.255
            protocol: all
        - name: dns
          rules:
          - destination: 0.0.0.0/0
            ports: '53'
            protocol: tcp
          - destination: 0.0.0.0/0
            ports: '53'
            protocol: udp
        install_buildpacks:
        ## Order is important here
        - name: staticfile_buildpack
          package: staticfile-buildpack
        - name: java_buildpack
          package: java-buildpack
        - name: ruby_buildpack
          package: ruby-buildpack
        - name: dotnet_core_buildpack
          package: dotnet-core-buildpack
        - name: nodejs_buildpack
          package: nodejs-buildpack
        - name: go_buildpack
          package: go-buildpack
        - name: python_buildpack
          package: python-buildpack
        - name: php_buildpack
          package: php-buildpack
        - name: binary_buildpack
          package: binary-buildpack
        default_to_diego_backend: true
        db_encryption_key: "((cc_db_encryption_key))"
        bulk_api_password: "((cc_bulk_api_password))"
        internal_api_password: "((cc_internal_api_password))"
        staging_upload_user: staging_user
        staging_upload_password: "((cc_staging_upload_password))"
        quota_definitions: &quota_definitions
          default:
            memory_limit: 102400
            non_basic_services_allowed: true
            total_routes: 1000
            total_services: -1
            total_reserved_route_ports: 100
        buildpacks: &blobstore-properties
          blobstore_type: webdav
          webdav_config:
            ca_cert: "((blobstore_tls.ca))"
            blobstore_timeout: 5
            password: "((blobstore_admin_users_password))"
            private_endpoint: https://blobstore.service.cf.internal:4443
            public_endpoint: https://blobstore.((system_domain))
            username: blobstore-user
        resource_pool: *blobstore-properties
        packages: *blobstore-properties
        droplets: *blobstore-properties
        mutual_tls: &cc_mutual_tls
          ca_cert: "((cc_tls.ca))"
          public_cert: "((cc_tls.certificate))"
          private_key: "((cc_tls.private_key))"
      ccdb: &ccdb
        databases:
        - name: cloud_controller
          tag: cc
        db_scheme: mysql
        port: 3306
        roles:
        - name: cloud_controller
          password: "((cc_database_password))"
          tag: admin
  - name: binary-buildpack
    release: binary-buildpack
  - name: dotnet-core-buildpack
    release: dotnet-core-buildpack
  - name: go-buildpack
    release: go-buildpack
  - name: java-buildpack
    release: java-buildpack
  - name: nodejs-buildpack
    release: nodejs-buildpack
  - name: php-buildpack
    release: php-buildpack
  - name: python-buildpack
    release: python-buildpack
  - name: ruby-buildpack
    release: ruby-buildpack
  - name: staticfile-buildpack
    release: staticfile-buildpack
  - name: route_registrar
    release: routing
    properties:
      route_registrar:
        routes:
        - name: api
          registration_interval: 20s
          port: 9022
          uris:
          - api.((system_domain))
          health_check:
            name: api-health-check
            script_path: "/var/vcap/jobs/cloud_controller_ng/bin/cloud_controller_ng_health_check"
            timeout: 3s
        - name: policy-server
          port: 4002
          registration_interval: 20s
          uris:
          - api.((system_domain))/networking
  - name: metron_agent
    release: loggregator
    properties: *metron_agent_properties
  - name: statsd_injector
    release: statsd-injector
    properties: *statsd_injector_properties
  - name: file_server
    release: diego
  - name: routing-api
    release: routing
    properties:
      routing_api:
        system_domain: "((system_domain))"
        router_groups:
        - name: default-tcp
          type: tcp
          reservable_ports: 1024-1123
        sqldb:
          host: sql-db.service.cf.internal
          type: mysql
          port: 3306
          schema: routing-api
          username: routing-api
          password: "((routing_api_database_password))"
      uaa:
        ca_cert: "((uaa_ca.certificate))"
        tls_port: 8443
  - name: policy-server
    release: cf-networking
    properties:
      cf_networking:
        policy_server:
          uaa_client_secret: ((uaa_clients_network_policy_secret))
          uaa_ca: ((uaa_ssl.ca))
          database:
            type: mysql
            username: network_policy
            password: ((network_policy_database_password))
            host: sql-db.service.cf.internal
            port: 3306
            name: network_policy
  - name: policy-server-internal
    release: cf-networking
    properties:
      cf_networking:
        policy_server_internal:
          ca_cert: ((network_policy_server.ca))
          server_cert: ((network_policy_server.certificate))
          server_key: ((network_policy_server.private_key))
  - name: stager
    release: capi
    properties:
      capi:
        stager:
          bbs: *diego_bbs_client_properties
          cc:
            basic_auth_password: "((cc_internal_api_password))"
  - name: cc_uploader
    release: capi
    properties:
      capi:
        cc_uploader:
          cc:
            ca_cert: "((cc_bridge_cc_uploader.ca))"
            client_cert: "((cc_bridge_cc_uploader.certificate))"
            client_key: "((cc_bridge_cc_uploader.private_key))"
          mutual_tls:
            ca_cert: "((cc_bridge_cc_uploader_server.ca))"
            server_cert: "((cc_bridge_cc_uploader_server.certificate))"
            server_key: "((cc_bridge_cc_uploader_server.private_key))"
- name: cc-worker
  azs:
  - z1
  - z2
  instances: 2
  vm_type: minimal
  stemcell: default
  networks:
  - name: default
  jobs:
  - name: consul_agent
    release: consul
    consumes:
      consul_common: {from: consul_common_link}
      consul_server: nil
      consul_client: {from: consul_client_link}
  - name: metron_agent
    release: loggregator
    properties: *metron_agent_properties
  - name: cloud_controller_worker
    release: capi
    properties:
      cc:
        db_encryption_key: "((cc_db_encryption_key))"
        default_to_diego_backend: true
        internal_api_password: "((cc_internal_api_password))"
        staging_upload_user: staging_user
        staging_upload_password: "((cc_staging_upload_password))"
        resource_pool: *blobstore-properties
        packages: *blobstore-properties
        droplets: *blobstore-properties
        buildpacks: *blobstore-properties
        mutual_tls: *cc_mutual_tls
      ccdb: *ccdb
      system_domain: "((system_domain))"
      routing_api: *routing_api
      ssl:
        skip_cert_verify: true
      uaa:
        ca_cert: "((uaa_ssl.ca))"
        clients:
          cc-service-dashboards:
            secret: "((uaa_clients_cc-service-dashboards_secret))"
          cc_routing:
            secret: "((uaa_clients_cc-routing_secret))"
        ssl:
          port: 8443
- name: router
  azs:
  - z1
  - z2
  instances: 2
  vm_type: minimal
  vm_extensions:
  - cf-router-network-properties
  - diego-ssh-proxy-network-properties
  stemcell: default
  update:
    max_in_flight: 1
    serial: true
  networks:
  - name: default
  jobs:
  - name: consul_agent
    release: consul
    consumes:
      consul_common: {from: consul_common_link}
      consul_server: nil
      consul_client: {from: consul_client_link}
    properties:
      consul:
        agent:
          services:
            gorouter: {}
  - name: gorouter
    release: routing
    properties:
      router:
        ssl_skip_validation: true
        enable_ssl: true
        tls_pem:
        - cert_chain: "((router_ssl.certificate))"
          private_key: "((router_ssl.private_key))"
        status:
          password: "((router_status_password))"
          user: router-status
        route_services_secret: "((router_route_services_secret))"
        tracing:
          enable_zipkin: true
      routing_api:
        enabled: true
      uaa:
        clients:
          gorouter:
            secret: "((uaa_clients_gorouter_secret))"
        ca_cert: "((uaa_ssl.ca))"
        ssl:
          port: 8443
  - name: ssh_proxy
    release: diego
    properties:
      diego:
        ssh_proxy:
          enable_cf_auth: true
          host_key: "((diego_ssh_proxy_host_key.private_key))"
          uaa_secret: "((uaa_clients_ssh-proxy_secret))"
          uaa:
            ca_cert: "((uaa_ssl.ca))"
            port: 8443
          bbs: *diego_bbs_client_properties
  - name: metron_agent
    release: loggregator
    properties: *metron_agent_properties
- name: tcp-router
  azs:
  - z1
  - z2
  instances: 2
  vm_type: minimal
  stemcell: default
  vm_extensions:
  - cf-tcp-router-network-properties
  networks:
  - name: default
  jobs:
  - name: consul_agent
    release: consul
    consumes:
      consul_common: {from: consul_common_link}
      consul_server: nil
      consul_client: {from: consul_client_link}
  - name: tcp_router
    release: routing
    properties:
      tcp_router:
        oauth_secret: "((uaa_clients_tcp_router_secret))"
        router_group: default-tcp
      uaa:
        ca_cert: "((uaa_ca.certificate))"
        tls_port: 8443
  - name: metron_agent
    release: loggregator
    properties: *metron_agent_properties
- name: scheduler
  azs:
  - z1
  - z2
  instances: 2
  migrated_from:
  - {name: cc-bridge}
  - {name: cc-clock}
  - {name: diego-brain}
  vm_type: minimal
  stemcell: default
  update:
    serial: true
  networks:
  - name: default
  jobs:
  - name: consul_agent
    release: consul
    consumes:
      consul_common: {from: consul_common_link}
      consul_server: nil
      consul_client: {from: consul_client_link}
  - name: cfdot
    release: diego
    properties:
      diego:
        cfdot:
          bbs: *diego_bbs_client_properties
  - name: auctioneer
    release: diego
    properties:
      diego:
        auctioneer:
          bbs: *diego_bbs_client_properties
          ca_cert: "((diego_auctioneer_server.ca))"
          server_cert: "((diego_auctioneer_server.certificate))"
          server_key: "((diego_auctioneer_server.private_key))"
          rep:
            require_tls: true
            ca_cert: "((diego_rep_client.ca))"
            client_cert: "((diego_rep_client.certificate))"
            client_key: "((diego_rep_client.private_key))"
      loggregator: *diego_loggregator_client_properties
  - name: cloud_controller_clock
    release: capi
    properties:
      hm9000:
        port: -1
      cc:
        db_encryption_key: "((cc_db_encryption_key))"
        default_to_diego_backend: true
        default_running_security_groups: *cc_default_running_security_groups
        default_staging_security_groups: *cc_default_staging_security_groups
        security_group_definitions: *cc_security_group_definitions
        internal_api_password: "((cc_internal_api_password))"
        bulk_api_password: "((cc_bulk_api_password))"
        quota_definitions: *quota_definitions
        staging_upload_user: staging_user
        staging_upload_password: "((cc_staging_upload_password))"
        resource_pool: *blobstore-properties
        packages: *blobstore-properties
        droplets: *blobstore-properties
        buildpacks: *blobstore-properties
        mutual_tls: *cc_mutual_tls
      ccdb: *ccdb
      system_domain: "((system_domain))"
      app_domains: *app_domains
      routing_api: *routing_api
      uaa:
        ca_cert: "((uaa_ssl.ca))"
        clients:
          cc-service-dashboards:
            secret: "((uaa_clients_cc-service-dashboards_secret))"
          cc_routing:
            secret: "((uaa_clients_cc-routing_secret))"
        url: https://uaa.((system_domain))
        ssl:
          port: 8443
  - name: metron_agent
    release: loggregator
    properties: *metron_agent_properties
  - name: statsd_injector
    release: statsd-injector
    properties: *statsd_injector_properties
  - name: nsync
    release: capi
    properties:
      diego:
        ssl: *ssl
      capi:
        nsync:
          bbs: *diego_bbs_client_properties
          cc:
            basic_auth_password: "((cc_internal_api_password))"
            base_url: https://api.((system_domain))
  - name: tps
    release: capi
    properties:
      capi:
        tps:
          bbs: *diego_bbs_client_properties
          cc:
            ca_cert: "((cc_bridge_tps.ca))"
            client_cert: "((cc_bridge_tps.certificate))"
            client_key: "((cc_bridge_tps.private_key))"
- name: diego-cell
  azs:
  - z1
  - z2
  instances: 2
  vm_type: small-highmem
  vm_extensions:
  - 100GB_ephemeral_disk
  stemcell: default
  networks:
  - name: default
  jobs:
  - name: consul_agent
    release: consul
    consumes:
      consul_common: {from: consul_common_link}
      consul_server: nil
      consul_client: {from: consul_client_link}
    properties:
      consul:
        agent:
          node_name_includes_id: true
  - name: cflinuxfs2-rootfs-setup
    release: cflinuxfs2
  - name: garden
    release: garden-runc
    properties:
      garden:
        cleanup_process_dirs_on_wait: true
        debug_listen_address: 127.0.0.1:17019
        default_container_grace_time: 0
        destroy_containers_on_start: true
        graph_cleanup_threshold_in_mb: 0
        deny_networks:
        - 0.0.0.0/0
        persistent_image_list:
        - "/var/vcap/packages/cflinuxfs2/rootfs"
        network_plugin: /var/vcap/packages/runc-cni/bin/garden-external-networker
        network_plugin_extra_args:
        - --configFile=/var/vcap/jobs/garden-cni/config/adapter.json
  - name: rep
    release: diego
    properties:
      diego:
        rep:
          bbs: *diego_bbs_client_properties
          preloaded_rootfses:
          - cflinuxfs2:/var/vcap/packages/cflinuxfs2/rootfs
          require_tls: true
          ca_cert: "((diego_rep_agent.ca))"
          server_cert: "((diego_rep_agent.certificate))"
          server_key: "((diego_rep_agent.private_key))"
          enable_legacy_api_endpoints: false
      loggregator: *diego_loggregator_client_properties
      tls:
        ca_cert: "((diego_rep_agent.ca))"
        cert: "((diego_rep_agent.certificate))"
        key: "((diego_rep_agent.private_key))"
  - name: metron_agent
    release: loggregator
    properties: *metron_agent_properties
  - name: cfdot
    release: diego
    properties:
      diego:
        cfdot:
          bbs: *diego_bbs_client_properties
  - name: route_emitter
    release: diego
    properties:
      diego:
        route_emitter:
          local_mode: true
          bbs:
            ca_cert: "((diego_bbs_client.ca))"
            client_cert: "((diego_bbs_client.certificate))"
            client_key: "((diego_bbs_client.private_key))"
      tcp:
        enabled: true
      uaa:
        ca_cert: "((uaa_ca.certificate))"
        client_secret: "((uaa_clients_tcp_emitter_secret))"
  - name: garden-cni
    release: cf-networking
  - name: netmon
    release: cf-networking
  - name: vxlan-policy-agent
    release: cf-networking
    properties:
      cf_networking:
        vxlan_policy_agent:
          ca_cert: ((network_policy_client.ca))
          client_cert: ((network_policy_client.certificate))
          client_key: ((network_policy_client.private_key))
  - name: silk-daemon
    release: cf-networking
    properties:
      cf_networking:
        silk_daemon:
          ca_cert: ((silk_daemon.ca))
          client_cert: ((silk_daemon.certificate))
          client_key: ((silk_daemon.private_key))
  - name: cni
    release: cf-networking
<<<<<<< HEAD
- name: cc-clock
  azs:
  - z1
  - z2
  instances: 2
  vm_type: small
  stemcell: default
  networks:
  - name: default
  jobs:
  - name: consul_agent
    release: consul
    consumes:
      consul_common: {from: consul_common_link}
      consul_server: nil
      consul_client: {from: consul_client_link}
  - name: cloud_controller_clock
    release: capi
    properties:
      cc:
        db_encryption_key: "((cc_db_encryption_key))"
        default_to_diego_backend: true
        security_group_definitions: *cc_security_group_definitions
        internal_api_password: "((cc_internal_api_password))"
        staging_upload_user: staging_user
        staging_upload_password: "((cc_staging_upload_password))"
        resource_pool: *blobstore-properties
        packages: *blobstore-properties
        droplets: *blobstore-properties
        buildpacks: *blobstore-properties
        mutual_tls: *cc_mutual_tls
      ccdb: *ccdb
      system_domain: "((system_domain))"
      routing_api: *routing_api
      uaa:
        ca_cert: "((uaa_ssl.ca))"
        clients:
          cc-service-dashboards:
            secret: "((uaa_clients_cc-service-dashboards_secret))"
          cc_routing:
            secret: "((uaa_clients_cc-routing_secret))"
        ssl:
          port: 8443
  - name: metron_agent
    release: loggregator
    properties: *metron_agent_properties
  - name: statsd_injector
    release: statsd-injector
    properties: *statsd_injector_properties
- name: cc-bridge
  azs:
  - z1
  - z2
  instances: 2
  vm_type: minimal
  stemcell: default
  networks:
  - name: default
  jobs:
  - name: consul_agent
    release: consul
    consumes:
      consul_common: {from: consul_common_link}
      consul_server: nil
      consul_client: {from: consul_client_link}
  - name: stager
    release: capi
    properties:
      capi:
        stager:
          bbs: *diego_bbs_client_properties
          cc:
            basic_auth_password: "((cc_internal_api_password))"
  - name: nsync
    release: capi
    properties:
      diego:
        ssl: *ssl
      capi:
        nsync:
          bbs: *diego_bbs_client_properties
          cc:
            basic_auth_password: "((cc_internal_api_password))"
            base_url: https://api.((system_domain))
  - name: tps
    release: capi
    properties:
      capi:
        tps:
          bbs: *diego_bbs_client_properties
          cc:
            ca_cert: "((cc_bridge_tps.ca))"
            client_cert: "((cc_bridge_tps.certificate))"
            client_key: "((cc_bridge_tps.private_key))"
  - name: cc_uploader
    release: capi
    properties:
      capi:
        cc_uploader:
          cc:
            ca_cert: "((cc_bridge_cc_uploader.ca))"
            client_cert: "((cc_bridge_cc_uploader.certificate))"
            client_key: "((cc_bridge_cc_uploader.private_key))"
          mutual_tls:
            ca_cert: "((cc_bridge_cc_uploader_server.ca))"
            server_cert: "((cc_bridge_cc_uploader_server.certificate))"
            server_key: "((cc_bridge_cc_uploader_server.private_key))"
  - name: metron_agent
    release: loggregator
    properties: *metron_agent_properties
=======
>>>>>>> cf0ee3f3
- name: log-api
  azs:
  - z1
  - z2
  instances: 2
  vm_type: sharedcpu
  stemcell: default
  update:
    max_in_flight: 1
    serial: true
  networks:
  - name: default
  jobs:
  - name: consul_agent
    release: consul
    consumes:
      consul_common: {from: consul_common_link}
      consul_server: nil
      consul_client: {from: consul_client_link}
    properties:
      consul:
        agent:
          services:
            loggregator_trafficcontroller: {}
  - name: loggregator_trafficcontroller
    release: loggregator
    properties:
      traffic_controller:
        etcd:
          client_cert: "((etcd_client.certificate))"
          client_key: "((etcd_client.private_key))"
      uaa:
        internal_url: https://uaa.service.cf.internal:8443
        ca_cert: "((uaa_ca.certificate))"
      loggregator:
        tls:
          cc_trafficcontroller:
            cert: "((loggregator_tls_cc_tc.certificate))"
            key: "((loggregator_tls_cc_tc.private_key))"
          ca_cert: "((loggregator_tls_tc.ca))"
          trafficcontroller:
            cert: "((loggregator_tls_tc.certificate))"
            key: "((loggregator_tls_tc.private_key))"
        etcd:
          require_ssl: true
          ca_cert: "((etcd_server.ca))"
          machines:
          - cf-etcd.service.cf.internal
        uaa:
          client_secret: "((uaa_clients_doppler_secret))"
      system_domain: "((system_domain))"
      ssl: *ssl
      cc:
        internal_service_hostname: "cloud-controller-ng.service.cf.internal"
        tls_port: 9023
        mutual_tls:
          ca_cert: "((loggregator_tls_cc_tc.ca))"
  - name: route_registrar
    release: routing
    properties:
      route_registrar:
        routes:
        - name: loggregator
          port: 8080
          registration_interval: 20s
          uris:
          - loggregator.((system_domain))
        - name: doppler
          port: 8081
          registration_interval: 20s
          uris:
          - doppler.((system_domain))
          - "*.doppler.((system_domain))"
  - name: metron_agent
    release: loggregator
    properties: *metron_agent_properties

variables:
- name: blobstore_admin_users_password
  type: password
- name: blobstore_secure_link_secret
  type: password
- name: cc_bulk_api_password
  type: password
- name: cc_db_encryption_key
  type: password
- name: cc_internal_api_password
  type: password
- name: cc_staging_upload_password
  type: password
- name: cf_mysql_mysql_admin_password
  type: password
- name: cf_mysql_mysql_cluster_health_password
  type: password
- name: cf_mysql_mysql_galera_healthcheck_endpoint_password
  type: password
- name: cf_mysql_mysql_galera_healthcheck_password
  type: password
- name: cf_mysql_proxy_api_password
  type: password
- name: cc_database_password
  type: password
- name: diego_database_password
  type: password
- name: uaa_database_password
  type: password
- name: routing_api_database_password
  type: password
- name: network_policy_database_password
  type: password
- name: network_connectivity_database_password
  type: password
- name: uaa_clients_network_policy_secret
  type: password
- name: silk_ca
  type: certificate
  options:
    is_ca: true
    common_name: silk-ca
- name: silk_controller
  type: certificate
  options:
    ca: silk_ca
    common_name: silk-controller.service.cf.internal
    extended_key_usage:
    - server_auth
- name: silk_daemon
  type: certificate
  options:
    ca: silk_ca
    common_name: silk-daemon
    extended_key_usage:
    - client_auth
- name: network_policy_ca
  type: certificate
  options:
    is_ca: true
    common_name: networkPolicyCA
- name: network_policy_server
  type: certificate
  options:
    ca: network_policy_ca
    common_name: policy-server.service.cf.internal
    extended_key_usage:
    - server_auth
- name: network_policy_client
  type: certificate
  options:
    ca: network_policy_ca
    common_name: clientName
    extended_key_usage:
    - client_auth
- name: uaa_clients_routing_api_client_secret
  type: password
- name: uaa_clients_tcp_emitter_secret
  type: password
- name: nats_password
  type: password
- name: router_status_password
  type: password
- name: cf_admin_password
  type: password
- name: dropsonde_shared_secret
  type: password
- name: router_route_services_secret
  type: password
- name: uaa_admin_client_secret
  type: password
- name: uaa_clients_cc-routing_secret
  type: password
- name: uaa_clients_cc-service-dashboards_secret
  type: password
- name: uaa_clients_cloud_controller_username_lookup_secret
  type: password
- name: uaa_clients_doppler_secret
  type: password
- name: uaa_clients_gorouter_secret
  type: password
- name: uaa_clients_ssh-proxy_secret
  type: password
- name: uaa_clients_tcp_router_secret
  type: password
- name: diego_bbs_encryption_keys_passphrase
  type: password
- name: consul_encrypt_key
  type: password
- name: diego_ssh_proxy_host_key
  type: ssh
- name: uaa_jwt_signing_key
  type: rsa
- name: service_cf_internal_ca
  type: certificate
  options:
    is_ca: true
    common_name: internalCA
- name: etcd_ca
  type: certificate
  options:
    is_ca: true
    common_name: etcdCA
- name: etcd_server
  type: certificate
  options:
    ca: etcd_ca
    common_name: etcd.service.cf.internal
    alternative_names:
    - "*.etcd.service.cf.internal"
    - etcd.service.cf.internal
    - "*.cf-etcd.service.cf.internal"
    - cf-etcd.service.cf.internal
    extended_key_usage:
    - server_auth
- name: etcd_client
  type: certificate
  options:
    ca: etcd_ca
    common_name: clientName
    extended_key_usage:
    - client_auth
- name: etcd_peer_ca
  type: certificate
  options:
    is_ca: true
    common_name: peerCA
- name: etcd_peer
  type: certificate
  options:
    ca: etcd_peer_ca
    common_name: etcd.service.cf.internal
    alternative_names:
    - "*.etcd.service.cf.internal"
    - etcd.service.cf.internal
    - "*.cf-etcd.service.cf.internal"
    - cf-etcd.service.cf.internal
    extended_key_usage:
    - client_auth
    - server_auth
- name: blobstore_tls
  type: certificate
  options:
    ca: service_cf_internal_ca
    common_name: blobstore.service.cf.internal
- name: consul_agent_ca
  type: certificate
  options:
    is_ca: true
    common_name: consulCA
- name: consul_agent
  type: certificate
  options:
    ca: consul_agent_ca
    common_name: consul_agent
    extended_key_usage:
    - client_auth
    - server_auth
    alternative_names:
    - 127.0.0.1
- name: consul_server
  type: certificate
  options:
    ca: consul_agent_ca
    common_name: server.dc1.cf.internal
    extended_key_usage:
    - client_auth
    - server_auth
- name: diego_auctioneer_client
  type: certificate
  options:
    ca: service_cf_internal_ca
    common_name: auctioneer client
    extended_key_usage:
    - client_auth
- name: diego_auctioneer_server
  type: certificate
  options:
    ca: service_cf_internal_ca
    common_name: auctioneer.service.cf.internal
    extended_key_usage:
    - server_auth
    alternative_names:
    - "*.auctioneer.service.cf.internal"
    - auctioneer.service.cf.internal
- name: diego_bbs_client
  type: certificate
  options:
    ca: service_cf_internal_ca
    common_name: bbs client
    extended_key_usage:
    - client_auth
- name: diego_bbs_server
  type: certificate
  options:
    ca: service_cf_internal_ca
    common_name: bbs.service.cf.internal
    extended_key_usage:
    - server_auth
    - client_auth
    alternative_names:
    - "*.bbs.service.cf.internal"
    - bbs.service.cf.internal
- name: diego_rep_client
  type: certificate
  options:
    ca: service_cf_internal_ca
    common_name: rep client
    extended_key_usage:
    - client_auth
- name: diego_rep_agent
  type: certificate
  options:
    ca: service_cf_internal_ca
    common_name: cell.service.cf.internal
    extended_key_usage:
    - client_auth
    - server_auth
    alternative_names:
    - "*.cell.service.cf.internal"
    - cell.service.cf.internal
- name: loggregator_ca
  type: certificate
  options:
    is_ca: true
    common_name: loggregatorCA
- name: loggregator_tls_statsdinjector
  type: certificate
  options:
    ca: loggregator_ca
    common_name: statsdinjector
    extended_key_usage:
    - client_auth
- name: loggregator_tls_metron
  type: certificate
  options:
    ca: loggregator_ca
    common_name: metron
    extended_key_usage:
    - client_auth
    - server_auth
- name: loggregator_tls_doppler
  type: certificate
  options:
    ca: loggregator_ca
    common_name: doppler
    extended_key_usage:
    - client_auth
    - server_auth
- name: loggregator_tls_tc
  type: certificate
  options:
    ca: loggregator_ca
    common_name: trafficcontroller
    extended_key_usage:
    - client_auth
    - server_auth
- name: loggregator_tls_cc_tc
  type: certificate
  options:
    ca: service_cf_internal_ca
    common_name: trafficcontroller
    extended_key_usage:
    - client_auth
- name: loggregator_tls_syslogdrainbinder
  type: certificate
  options:
    ca: service_cf_internal_ca
    common_name: syslogdrainbinder
    extended_key_usage:
    - client_auth
- name: router_ca
  type: certificate
  options:
    is_ca: true
    common_name: routerCA
- name: router_ssl
  type: certificate
  options:
    ca: router_ca
    common_name: routerSSL
    alternative_names:
    - "((system_domain))"
    - "*.((system_domain))"
- name: uaa_ca
  type: certificate
  options:
    is_ca: true
    common_name: uaaCA
- name: uaa_ssl
  type: certificate
  options:
    ca: uaa_ca
    common_name: uaa.service.cf.internal
    alternative_names:
    - uaa.service.cf.internal
- name: uaa_login_saml
  type: certificate
  options:
    ca: uaa_ca
    common_name: uaa_login_saml
- name: cc_tls
  type: certificate
  options:
    ca: service_cf_internal_ca
    common_name: cloud-controller-ng.service.cf.internal
    extended_key_usage:
    - client_auth
    - server_auth
- name: cc_bridge_tps
  type: certificate
  options:
    ca: service_cf_internal_ca
    common_name: tps_watcher
    extended_key_usage:
    - client_auth
- name: cc_bridge_cc_uploader
  type: certificate
  options:
    ca: service_cf_internal_ca
    common_name: cc_uploader
    extended_key_usage:
    - client_auth
- name: cc_bridge_cc_uploader_server
  type: certificate
  options:
    ca: service_cf_internal_ca
    common_name: cc-uploader.service.cf.internal
    extended_key_usage:
    - server_auth

releases:
- name: binary-buildpack
  url: https://bosh.io/d/github.com/cloudfoundry/binary-buildpack-release?v=1.0.14
  version: 1.0.14
  sha1: c5ba6b6d99b972ec34dece478302351d8b4f6bbc
- name: capi
  url: https://bosh.io/d/github.com/cloudfoundry/capi-release?v=1.42.0
  version: 1.42.0
  sha1: 477864767aa0764f27111235ea2f0e4e222a1d83
- name: cf-mysql
  url: https://bosh.io/d/github.com/cloudfoundry/cf-mysql-release?v=36
  version: "36"
  sha1: 746240c005465ffa105ee89e53e401e311b4fbf8
- name: cf-networking
  url: https://bosh.io/d/github.com/cloudfoundry-incubator/cf-networking-release?v=1.6.0
  version: 1.6.0
  sha1: d919974f26a9892cac87ab221e045014f4bf460b
- name: cf-smoke-tests
  url: https://bosh.io/d/github.com/cloudfoundry/cf-smoke-tests-release?v=39
  version: "39"
  sha1: a2d557302a1026f685514b34792b81c0432a48c8
- name: cflinuxfs2
  url: https://bosh.io/d/github.com/cloudfoundry/cflinuxfs2-release?v=1.156.0
  version: 1.156.0
  sha1: f47391f8ee5dce2aacfaf4e82d3cdcf78234a2ac
- name: consul
  url: https://bosh.io/d/github.com/cloudfoundry-incubator/consul-release?v=178
  version: "178"
  sha1: 82b31944e0ca78ca05853922600f4059c866a61c
- name: diego
  url: https://bosh.io/d/github.com/cloudfoundry/diego-release?v=1.26.0
  version: 1.26.0
  sha1: e089f6559343c91745e4ba59a614f544a85c8619
- name: dotnet-core-buildpack
  url: https://bosh.io/d/github.com/cloudfoundry/dotnet-core-buildpack-release?v=1.0.26
  version: 1.0.26
  sha1: 03777d3011148f7b2d7873bfe268aa32d07b7a7c
- name: etcd
  url: https://bosh.io/d/github.com/cloudfoundry-incubator/etcd-release?v=117
  version: "117"
  sha1: 670bf17cea0e6e56bdac33956545b3e302062521
- name: garden-runc
  url: https://bosh.io/d/github.com/cloudfoundry/garden-runc-release?v=1.9.3
  version: 1.9.3
  sha1: a153fd2b9d85d01772e9c6907b8c9e5005059c9e
- name: go-buildpack
  url: https://bosh.io/d/github.com/cloudfoundry/go-buildpack-release?v=1.8.8
  version: 1.8.8
  sha1: b65744415cf7fb901d06df997a82c26618ece17b
- name: java-buildpack
  url: https://bosh.io/d/github.com/cloudfoundry/java-buildpack-release?v=4.5
  version: "4.5"
  sha1: f27add2c45ed29cff15be7286ac095186c8ea1c7
- name: loggregator
  url: https://bosh.io/d/github.com/cloudfoundry/loggregator?v=97
  version: "97"
  sha1: 286235fb7eabde5073b9fe1b4668237be32696fd
- name: nats
  url: https://bosh.io/d/github.com/cloudfoundry/nats-release?v=22
  version: "22"
  sha1: 1300071c7cf43f5d299a6eaec6f6bb6cca7eac3b
- name: nodejs-buildpack
  url: https://bosh.io/d/github.com/cloudfoundry/nodejs-buildpack-release?v=1.6.6
  version: 1.6.6
  sha1: bed155869f07f0ed21468a21a8a9e3d8d89aade4
- name: php-buildpack
  url: https://bosh.io/d/github.com/cloudfoundry/php-buildpack-release?v=4.3.41
  version: 4.3.41
  sha1: 8fae00415d50a7886e76fdfd3a8478cd1638b5bf
- name: python-buildpack
  url: https://bosh.io/d/github.com/cloudfoundry/python-buildpack-release?v=1.5.24
  version: 1.5.24
  sha1: fa1082ec5bb2c938733152c6ac73e3dff4a9b3f4
- name: routing
  url: https://bosh.io/d/github.com/cloudfoundry-incubator/cf-routing-release?v=0.162.0
  version: 0.162.0
  sha1: f17cf09d2414f5f486d18bbd57b17fd48fb69773
- name: ruby-buildpack
  url: https://bosh.io/d/github.com/cloudfoundry/ruby-buildpack-release?v=1.6.47
  version: 1.6.47
  sha1: 779a32d402a656542565f3659851e903ca990400
- name: staticfile-buildpack
  url: https://bosh.io/d/github.com/cloudfoundry/staticfile-buildpack-release?v=1.4.15
  version: 1.4.15
  sha1: 16d613b091e2334b75b1318ead07e289bdbc7298
- name: statsd-injector
  url: https://bosh.io/d/github.com/cloudfoundry/statsd-injector-release?v=1.0.30
  version: 1.0.30
  sha1: b0f201e0341af9736848514c76149070ea902e41
- name: uaa
  url: https://bosh.io/d/github.com/cloudfoundry/uaa-release?v=50
  version: "50"
  sha1: f0fdb16065e41044718ab6c972baff8728ae913b
stemcells:
- alias: default
  os: ubuntu-trusty
  version: "3445.11"<|MERGE_RESOLUTION|>--- conflicted
+++ resolved
@@ -1198,119 +1198,6 @@
           client_key: ((silk_daemon.private_key))
   - name: cni
     release: cf-networking
-<<<<<<< HEAD
-- name: cc-clock
-  azs:
-  - z1
-  - z2
-  instances: 2
-  vm_type: small
-  stemcell: default
-  networks:
-  - name: default
-  jobs:
-  - name: consul_agent
-    release: consul
-    consumes:
-      consul_common: {from: consul_common_link}
-      consul_server: nil
-      consul_client: {from: consul_client_link}
-  - name: cloud_controller_clock
-    release: capi
-    properties:
-      cc:
-        db_encryption_key: "((cc_db_encryption_key))"
-        default_to_diego_backend: true
-        security_group_definitions: *cc_security_group_definitions
-        internal_api_password: "((cc_internal_api_password))"
-        staging_upload_user: staging_user
-        staging_upload_password: "((cc_staging_upload_password))"
-        resource_pool: *blobstore-properties
-        packages: *blobstore-properties
-        droplets: *blobstore-properties
-        buildpacks: *blobstore-properties
-        mutual_tls: *cc_mutual_tls
-      ccdb: *ccdb
-      system_domain: "((system_domain))"
-      routing_api: *routing_api
-      uaa:
-        ca_cert: "((uaa_ssl.ca))"
-        clients:
-          cc-service-dashboards:
-            secret: "((uaa_clients_cc-service-dashboards_secret))"
-          cc_routing:
-            secret: "((uaa_clients_cc-routing_secret))"
-        ssl:
-          port: 8443
-  - name: metron_agent
-    release: loggregator
-    properties: *metron_agent_properties
-  - name: statsd_injector
-    release: statsd-injector
-    properties: *statsd_injector_properties
-- name: cc-bridge
-  azs:
-  - z1
-  - z2
-  instances: 2
-  vm_type: minimal
-  stemcell: default
-  networks:
-  - name: default
-  jobs:
-  - name: consul_agent
-    release: consul
-    consumes:
-      consul_common: {from: consul_common_link}
-      consul_server: nil
-      consul_client: {from: consul_client_link}
-  - name: stager
-    release: capi
-    properties:
-      capi:
-        stager:
-          bbs: *diego_bbs_client_properties
-          cc:
-            basic_auth_password: "((cc_internal_api_password))"
-  - name: nsync
-    release: capi
-    properties:
-      diego:
-        ssl: *ssl
-      capi:
-        nsync:
-          bbs: *diego_bbs_client_properties
-          cc:
-            basic_auth_password: "((cc_internal_api_password))"
-            base_url: https://api.((system_domain))
-  - name: tps
-    release: capi
-    properties:
-      capi:
-        tps:
-          bbs: *diego_bbs_client_properties
-          cc:
-            ca_cert: "((cc_bridge_tps.ca))"
-            client_cert: "((cc_bridge_tps.certificate))"
-            client_key: "((cc_bridge_tps.private_key))"
-  - name: cc_uploader
-    release: capi
-    properties:
-      capi:
-        cc_uploader:
-          cc:
-            ca_cert: "((cc_bridge_cc_uploader.ca))"
-            client_cert: "((cc_bridge_cc_uploader.certificate))"
-            client_key: "((cc_bridge_cc_uploader.private_key))"
-          mutual_tls:
-            ca_cert: "((cc_bridge_cc_uploader_server.ca))"
-            server_cert: "((cc_bridge_cc_uploader_server.certificate))"
-            server_key: "((cc_bridge_cc_uploader_server.private_key))"
-  - name: metron_agent
-    release: loggregator
-    properties: *metron_agent_properties
-=======
->>>>>>> cf0ee3f3
 - name: log-api
   azs:
   - z1
