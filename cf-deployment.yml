---
name: cf
update:
  canaries: 1
  canary_watch_time: 30000-1200000
  max_in_flight: 5
  serial: false
  update_watch_time: 5000-1200000
instance_groups:
- name: consul
  azs:
  - z1
  - z2
  - z3
  instances: 3
  persistent_disk_type: 5GB
  vm_type: m3.medium
  stemcell: default
  update:
    max_in_flight: 1
    serial: true
  networks:
  - name: private
    static_ips: &1
    - 10.0.31.190
    - 10.0.47.190
    - 10.0.63.190
  jobs:
  - name: consul_agent
    release: consul
    properties:
      consul:
        agent:
          mode: server
          domain: cf.internal
          servers: &2
            lan: *1
        encrypt_keys: [((consul_encrypt_key))]
        agent_cert: "((consul_agent.certificate))"
        agent_key: "((consul_agent.private_key))"
        ca_cert: "((consul_agent.ca))"
        server_cert: "((consul_server.certificate))"
        server_key: "((consul_server.private_key))"
  - name: metron_agent
    release: loggregator
    properties: &4
      syslog_daemon_config:
        enable: false
      metron_agent:
        deployment: "((system_domain))"
        tls:
          client_cert: "((metron_agent_tls_client.certificate))"
          client_key: "((metron_agent_tls_client.private_key))"
        etcd:
          client_cert: "((etcd_client.certificate))"
          client_key: "((etcd_client.private_key))"
      metron_endpoint:
        shared_secret: "((dropsonde_shared_secret))"
      loggregator:
        tls:
          ca_cert: "((loggregator_ca.certificate))"
          trafficcontroller:
            cert: "((loggregator_tls_tc.certificate))"
            key: "((loggregator_tls_tc.private_key))"
          metron:
            cert: "((metron_agent_tls_client.certificate))"
            key: "((metron_agent_tls_client.private_key))"
          doppler:
            cert: "((loggregator_tls_doppler.certificate))"
            key: "((loggregator_tls_doppler.private_key))"
        etcd:
          require_ssl: true
          ca_cert: "((etcd_server.ca))"
          machines:
          - etcd.service.cf.internal
- name: nats
  azs:
  - z1
  - z2
  instances: 2
  vm_type: c3.large
  vm_extensions:
  - 5GB_ephemeral_disk
  stemcell: default
  networks:
  - name: private
    static_ips: &3
    - 10.0.31.191
    - 10.0.47.191
  jobs:
  - name: consul_agent
    release: consul
    properties:
      consul:
        agent:
          mode: client
          domain: cf.internal
          servers: *2
        encrypt_keys: [((consul_encrypt_key))]
        agent_cert: "((consul_agent.certificate))"
        agent_key: "((consul_agent.private_key))"
        ca_cert: "((consul_agent.ca))"
        server_cert: "((consul_server.certificate))"
        server_key: "((consul_server.private_key))"
  - name: nats_stream_forwarder
    release: nats
    properties:
      nats: &6
        machines: *3
        password: "((nats_password))"
        port: 4222
        user: "nats"
  - name: nats
    release: nats
    properties:
      nats:
        password: "((nats_password))"
        user: "nats"
        debug: true
        monitor_port: 9222
        prof_port: 6060
        trace: false
  - name: metron_agent
    release: loggregator
    properties: *4
- name: etcd
  azs:
  - z1
  - z2
  - z3
  instances: 3
  persistent_disk_type: 5GB
  vm_type: m3.medium
  vm_extensions:
  - 5GB_ephemeral_disk
  stemcell: default
  update:
    serial: true
    max_in_flight: 1
  networks:
  - name: private
  jobs:
  - name: consul_agent
    release: consul
    properties:
      consul:
        agent:
          mode: client
          domain: cf.internal
          servers: *2
          services:
            etcd: {}
        encrypt_keys: [((consul_encrypt_key))]
        agent_cert: "((consul_agent.certificate))"
        agent_key: "((consul_agent.private_key))"
        ca_cert: "((consul_agent.ca))"
        server_cert: "((consul_server.certificate))"
        server_key: "((consul_server.private_key))"
  - name: etcd
    release: etcd
    properties:
      etcd:
        advertise_urls_dns_suffix: etcd.service.cf.internal
        cluster:
        - instances: 3
          name: etcd
        peer_require_ssl: true
        require_ssl: true
        ca_cert: "((etcd_client.ca))"
        client_cert: "((etcd_client.certificate))"
        client_key: "((etcd_client.private_key))"
        server_cert: "((etcd_server.certificate))"
        server_key: "((etcd_server.private_key))"
        peer_ca_cert: "((etcd_peer.ca))"
        peer_cert: "((etcd_peer.certificate))"
        peer_key: "((etcd_peer.private_key))"
  - name: etcd_metrics_server
    release: etcd
    properties:
      etcd_metrics_server:
        etcd:
          dns_suffix: etcd.service.cf.internal
          require_ssl: true
          ca_cert: "((etcd_server.ca))"
          client_cert: "((etcd_client.certificate))"
          client_key: "((etcd_client.private_key))"
  - name: metron_agent
    release: loggregator
    properties: *4
- name: mysql
  azs:
  - z1
  persistent_disk_type: 10GB
  instances: 1
  vm_type: m3.large
  vm_extensions:
  - 10GB_ephemeral_disk
  stemcell: default
  update:
    serial: true
  networks:
  - name: private
    static_ips:
    - 10.0.31.193
  jobs:
  - name: consul_agent
    release: consul
    properties:
      consul:
        agent:
          mode: client
          domain: cf.internal
          servers: *2
        encrypt_keys: [((consul_encrypt_key))]
        agent_cert: "((consul_agent.certificate))"
        agent_key: "((consul_agent.private_key))"
        ca_cert: "((consul_agent.ca))"
        server_cert: "((consul_server.certificate))"
        server_key: "((consul_server.private_key))"
  - name: mysql
    release: cf-mysql
    properties:
      network_name: private
      cf_mysql:
        mysql:
          galera_healthcheck:
            db_password: "((cf_mysql_mysql_galera_healthcheck_password))"
            endpoint_username: "galera_healthcheck"
            endpoint_password: "((cf_mysql_mysql_galera_healthcheck_endpoint_password))"
          admin_password: "((cf_mysql_mysql_admin_password))"
          roadmin_password: "((cf_mysql_mysql_roadmin_password))"
          cluster_health:
            password: "((cf_mysql_mysql_cluster_health_password))"
          seeded_databases:
          - name: cloud_controller
            username: "cloud_controller"
            password: "((cf_mysql_mysql_seeded_databases_cc_password))"
          - name: uaa
            username: "uaa"
            password: "((cf_mysql_mysql_seeded_databases_uaa_password))"
          - name: diego
            username: "diego"
            password: "((cf_mysql_mysql_seeded_databases_diego_password))"
          database_startup_timeout: 600
          cluster_ips:
          - 10.0.31.193
  - name: metron_agent
    release: loggregator
    properties: *4
- name: diego-bbs
  azs:
  - z1
  - z2
  instances: 2
  vm_type: m3.large
  stemcell: default
  networks:
  - name: private
  jobs:
  - name: consul_agent
    release: consul
    properties:
      consul:
        agent:
          mode: client
          domain: cf.internal
          servers: *2
        encrypt_keys: [((consul_encrypt_key))]
        agent_cert: "((consul_agent.certificate))"
        agent_key: "((consul_agent.private_key))"
        ca_cert: "((consul_agent.ca))"
        server_cert: "((consul_server.certificate))"
        server_key: "((consul_server.private_key))"
  - name: bbs
    release: diego
    properties:
      diego:
        bbs:
          active_key_label: key-2016-06
          encryption_keys:
          - label: key-2016-06
            passphrase: "((diego_bbs_encryption_keys_passphrase))"
          sql:
            db_host: 10.0.31.193
            db_port: 3306
            db_schema: diego
            db_username: diego
            db_password: "((cf_mysql_mysql_seeded_databases_diego_password))"
            db_driver: mysql
          etcd:
            machines: []
            ca_cert: nil
            client_cert: nil
            client_key: nil
          ca_cert: "((diego_bbs.ca))"
          server_cert: "((diego_bbs_server.certificate))"
          server_key: "((diego_bbs_server.private_key))"
  - name: metron_agent
    release: loggregator
    properties: *4
- name: uaa
  azs:
  - z1
  - z2
  instances: 2
  vm_type: m3.medium
  vm_extensions:
  - 10GB_ephemeral_disk
  stemcell: default
  networks:
  - name: private
  jobs:
  - name: consul_agent
    release: consul
    properties:
      consul:
        agent:
          mode: client
          domain: cf.internal
          servers: *2
          services:
            uaa: {}
        encrypt_keys: [((consul_encrypt_key))]
        agent_cert: "((consul_agent.certificate))"
        agent_key: "((consul_agent.private_key))"
        ca_cert: "((consul_agent.ca))"
        server_cert: "((consul_server.certificate))"
        server_key: "((consul_server.private_key))"
  - name: uaa
    release: uaa
    properties:
      login:
        saml:
          serviceProviderKey: "((uaa_login_saml.private_key))"
          serviceProviderKeyPassword: ""
          serviceProviderCertificate: "((uaa_login_saml.certificate))"
      uaa:
        sslCertificate: "((uaa_ssl.certificate))"
        sslPrivateKey: "((uaa_ssl.private_key))"
        zones:
          internal:
            hostnames:
            - uaa.service.cf.internal
        url: "https://uaa.((system_domain))"
        admin:
          client_secret: "((uaa_admin_client_secret))"
        scim:
          users:
          - name: "admin"
            password: "((uaa_scim_users_admin_password))"
            groups:
            - cloud_controller.admin
            - doppler.firehose
            - openid
            - routing.router_groups.read
            - scim.read
            - scim.write
        login:
          client_secret: "((uaa_login_client_secret))"
        jwt:
          signing_key: "((uaa_jwt_signing_key.private_key))"
          verification_key: "((uaa_jwt_signing_key.public_key))"
        clients:
          cc-service-dashboards:
            authorities: clients.read,clients.write,clients.admin
            authorized-grant-types: client_credentials
            scope: openid,cloud_controller_service_permissions.read
            secret: "((uaa_clients_cc-service-dashboards_secret))"
          cc_routing:
            authorities: routing.router_groups.read
            authorized-grant-types: client_credentials
            secret: "((uaa_clients_cc-routing_secret))"
          cf:
            access-token-validity: 600
            authorities: uaa.none
            authorized-grant-types: password,refresh_token
            override: true
            refresh-token-validity: 2592000
            scope: cloud_controller.read,cloud_controller.write,openid,password.write,cloud_controller.admin,scim.read,scim.write,doppler.firehose,uaa.user,routing.router_groups.read
          cloud_controller_username_lookup:
            authorities: scim.userids
            authorized-grant-types: client_credentials
            secret: "((uaa_clients_cloud_controller_username_lookup_secret))"
          doppler:
            authorities: uaa.resource
            override: true
            secret: "((uaa_clients_doppler_secret))"
          gorouter:
            authorities: routing.routes.read
            authorized-grant-types: client_credentials,refresh_token
            secret: "((uaa_clients_gorouter_secret))"
          routing_api_client:
            authorities: routing.routes.write,routing.routes.read,routing.router_groups.read
            authorized_grant_type: client_credentials
            secret: "((uaa_clients_routing_api_client_secret))"
          ssh-proxy:
            authorized-grant-types: authorization_code
            autoapprove: true
            override: true
            redirect-uri: "/login"
            scope: openid,cloud_controller.read,cloud_controller.write
            secret: "((uaa_clients_ssh-proxy_secret))"
          tcp_emitter:
            authorities: routing.routes.write,routing.routes.read,routing.router_groups.read
            authorized-grant-types: client_credentials,refresh_token
            secret: "((uaa_clients_tcp_emitter_secret))"
          tcp_router:
            authorities: routing.routes.read,routing.router_groups.read
            authorized-grant-types: client_credentials,refresh_token
            secret: "((uaa_clients_tcp_router_secret))"
      uaadb:
        address: 10.0.31.193
        databases:
        - name: uaa
          tag: uaa
        db_scheme: mysql
        port: 3306
        roles:
        - name: "uaa"
          password: "((cf_mysql_mysql_seeded_databases_uaa_password))"
          tag: admin
  - name: route_registrar
    release: routing
    properties:
      route_registrar:
        routes:
        - health_check:
            name: uaa-healthcheck
            script_path: "/var/vcap/jobs/uaa/bin/health_check"
          name: uaa
          port: 8080
          registration_interval: 4s
          tags:
            component: uaa
          uris:
          - "uaa.((system_domain))"
          - "*.uaa.((system_domain))"
          - "login.((system_domain))"
          - "*.login.((system_domain))"
      nats:
        machines: *3
        password: "((nats_password))"
        port: 4222
        user: "nats"
  - name: metron_agent
    release: loggregator
    properties: *4
  - name: statsd-injector
    release: loggregator
- name: diego-brain
  azs:
  - z1
  - z2
  instances: 2
  vm_type: m3.medium
  vm_extensions:
  - ssh-proxy-lb
  stemcell: default
  networks:
  - name: private
  jobs:
  - name: consul_agent
    release: consul
    properties:
      consul:
        agent:
          mode: client
          domain: cf.internal
          servers: *2
        encrypt_keys: [((consul_encrypt_key))]
        agent_cert: "((consul_agent.certificate))"
        agent_key: "((consul_agent.private_key))"
        ca_cert: "((consul_agent.ca))"
        server_cert: "((consul_server.certificate))"
        server_key: "((consul_server.private_key))"
  - name: ssh_proxy
    release: diego
    properties:
      diego:
        ssl:
          skip_cert_verify: true
        ssh_proxy:
          enable_cf_auth: true
          host_key: "((diego_ssh_proxy_host_key.private_key))"
          uaa_secret: "((uaa_clients_ssh-proxy_secret))"
          uaa_token_url: "https://uaa.((system_domain))/oauth/token"
          bbs: &5
            ca_cert: "((diego_bbs.ca))"
            client_cert: "((diego_bbs_client.certificate))"
            client_key: "((diego_bbs_client.private_key))"
  - name: file_server
    release: diego
  - name: auctioneer
    release: diego
    properties:
      diego:
        auctioneer:
          bbs: *5
  - name: metron_agent
    release: loggregator
    properties: *4
- name: diego-cell
  azs:
  - z1
  - z2
  instances: 2
  vm_type: r3.xlarge
  vm_extensions:
  - 100GB_ephemeral_disk
  stemcell: default
  networks:
  - name: private
  jobs:
  - name: consul_agent
    release: consul
    properties:
      consul:
        agent:
          mode: client
          domain: cf.internal
          servers: *2
        encrypt_keys: [((consul_encrypt_key))]
        agent_cert: "((consul_agent.certificate))"
        agent_key: "((consul_agent.private_key))"
        ca_cert: "((consul_agent.ca))"
        server_cert: "((consul_server.certificate))"
        server_key: "((consul_server.private_key))"
  - name: cflinuxfs2-rootfs-setup
    release: cflinuxfs2-rootfs
  - name: garden
    release: garden-runc
    properties:
      garden:
        default_container_grace_time: 0
        deny_networks:
        - 0.0.0.0/0
        persistent_image_list:
        - "/var/vcap/packages/cflinuxfs2/rootfs"
  - name: rep
    release: diego
    properties:
      diego:
        rep:
          bbs: *5
          preloaded_rootfses:
          - cflinuxfs2:/var/vcap/packages/cflinuxfs2/rootfs
        ssl:
          skip_cert_verify: true
  - name: metron_agent
    release: loggregator
    properties: *4
- name: router
  azs:
  - z1
  - z2
  instances: 2
  vm_type: m3.medium
  vm_extensions:
  - router-lb
  stemcell: default
  networks:
  - name: private
  jobs:
  - name: consul_agent
    release: consul
    properties:
      consul:
        agent:
          mode: client
          domain: cf.internal
          servers: *2
          services:
            gorouter: {}
        encrypt_keys: [((consul_encrypt_key))]
        agent_cert: "((consul_agent.certificate))"
        agent_key: "((consul_agent.private_key))"
        ca_cert: "((consul_agent.ca))"
        server_cert: "((consul_server.certificate))"
        server_key: "((consul_server.private_key))"
  - name: gorouter
    release: routing
    properties:
      nats: *6
      router:
        enable_ssl: true
        ssl_cert: "((router_ssl.certificate))"
        ssl_key: "((router_ssl.private_key))"
        status:
          password: "((router_status_password))"
          user: "router-status"
        route_services_secret: "((router_route_services_secret))"
        ssl_skip_validation: true
      routing_api:
        enabled: true
      uaa:
        clients:
          gorouter:
            secret: "((uaa_clients_gorouter_secret))"
        ssl:
          port: 8443
  - name: metron_agent
    release: loggregator
    properties: *4
- name: tcp-router
  azs:
  - z1
  - z2
  instances: 0
  vm_type: m3.medium
  stemcell: default
  networks:
  - name: private
  jobs:
  - name: consul_agent
    release: consul
    properties:
      consul:
        agent:
          mode: client
          domain: cf.internal
          servers: *2
        encrypt_keys: [((consul_encrypt_key))]
        agent_cert: "((consul_agent.certificate))"
        agent_key: "((consul_agent.private_key))"
        ca_cert: "((consul_agent.ca))"
        server_cert: "((consul_server.certificate))"
        server_key: "((consul_server.private_key))"
  - name: haproxy
    release: routing
  - name: router_configurer
    release: routing
    properties:
      skip_ssl_validation: true
      uaa:
        tls_port: 8443
      router_configurer:
        oauth_secret: "((uaa_clients_tcp_router_secret))"
  - name: metron_agent
    release: loggregator
    properties: *4
- name: route-emitter
  azs:
  - z1
  - z2
  instances: 2
  vm_type: m3.medium
  stemcell: default
  networks:
  - name: private
  jobs:
  - name: consul_agent
    release: consul
    properties:
      consul:
        agent:
          mode: client
          domain: cf.internal
          servers: *2
        encrypt_keys: [((consul_encrypt_key))]
        agent_cert: "((consul_agent.certificate))"
        agent_key: "((consul_agent.private_key))"
        ca_cert: "((consul_agent.ca))"
        server_cert: "((consul_server.certificate))"
        server_key: "((consul_server.private_key))"
  - name: route_emitter
    release: diego
    properties:
      diego:
        route_emitter:
          nats: *6
          bbs:
            ca_cert: "((diego_bbs.ca))"
            client_cert: "((diego_bbs_client.certificate))"
            client_key: "((diego_bbs_client.private_key))"
            require_ssl: true
  - name: metron_agent
    release: loggregator
    properties: *4
- name: blobstore
  azs:
  - z1
  instances: 1
  vm_type: m3.large
  vm_extensions:
  - 10GB_ephemeral_disk
  persistent_disk_type: 100GB
  stemcell: default
  networks:
  - name: private
  jobs:
  - name: consul_agent
    release: consul
    properties:
      consul:
        agent:
          mode: client
          domain: cf.internal
          servers: *2
          services:
            blobstore: {}
        encrypt_keys: [((consul_encrypt_key))]
        agent_cert: "((consul_agent.certificate))"
        agent_key: "((consul_agent.private_key))"
        ca_cert: "((consul_agent.ca))"
        server_cert: "((consul_server.certificate))"
        server_key: "((consul_server.private_key))"
  - name: blobstore
    release: capi
    properties:
      system_domain: "((system_domain))"
      blobstore:
        admin_users:
        - username: "blobstore-user"
          password: "((blobstore_admin_users_password))"
        secure_link:
          secret: "((blobstore_secure_link_secret))"
        tls:
          cert: "((blobstore_tls.certificate))"
          private_key: "((blobstore_tls.private_key))"
          ca_cert: "((blobstore_tls.ca))"
  - name: route_registrar
    release: routing
    properties:
      route_registrar:
        routes:
        - name: blobstore
          port: 8080
          registration_interval: 20s
          tags:
            component: blobstore
          uris:
          - "blobstore.((system_domain))"
      nats:
        machines: *3
        password: "((nats_password))"
        port: 4222
        user: "nats"
  - name: metron_agent
    release: loggregator
    properties: *4
- name: api
  azs:
  - z1
  - z2
  instances: 2
  vm_type: m3.large
  vm_extensions:
  - 50GB_ephemeral_disk
  stemcell: default
  networks:
  - name: private
  jobs:
  - name: consul_agent
    release: consul
    properties:
      consul:
        agent:
          mode: client
          domain: cf.internal
          servers: *2
          services:
            cloud_controller_ng: {}
<<<<<<< HEAD
            routing-api: {}
        encrypt_keys: [((consul_encrypt_key))]
        agent_cert: "((consul_agent.certificate))"
        agent_key: "((consul_agent.private_key))"
        ca_cert: "((consul_agent.ca))"
        server_cert: "((consul_server.certificate))"
        server_key: "((consul_server.private_key))"
=======
            routing_api: {}
        encrypt_keys: "((consul_encrypt_keys))"
        agent_cert: "((consul_agent_cert))"
        agent_key: "((consul_agent_agent_key))"
        ca_cert: "((consul_agent_ca_cert))"
        server_cert: "((consul_agent_server_cert))"
        server_key: "((consul_agent_server_key))"
>>>>>>> 647a5f83
  - name: cloud_controller_ng
    release: capi
    properties:
      router:
        route_services_secret: "((router_route_services_secret))"
      hm9000:
        port: -1
      ssl: &14
        skip_cert_verify: true
      system_domain: "((system_domain))"
      system_domain_organization: default_org
      app_domains: &17
      - "((system_domain))"
      app_ssh: &18
        host_key_fingerprint: "((diego_ssh_proxy_host_key.public_key_fingerprint))"
        oauth_client_id: ssh-proxy
      nats:
        machines: *3
        password: "((nats_password))"
        port: 4222
        user: "nats"
      uaa:
        clients:
          cc_routing:
            secret: "((uaa_clients_cc-routing_secret))"
          cloud_controller_username_lookup:
            secret: "((uaa_clients_cloud_controller_username_lookup_secret))"
          cc-service-dashboards:
            secret: "((uaa_clients_cc-service-dashboards_secret))"
        url: "https://uaa.((system_domain))"
        jwt:
          verification_key: "((uaa_jwt_signing_key.public_key))"
      cc:
        default_running_security_groups: &9
        - public_networks
        - dns
        default_staging_security_groups: &10
        - public_networks
        - dns
        security_group_definitions: &11
        - name: public_networks
          rules:
          - destination: 0.0.0.0-9.255.255.255
            protocol: all
          - destination: 11.0.0.0-169.253.255.255
            protocol: all
          - destination: 169.255.0.0-172.15.255.255
            protocol: all
          - destination: 172.32.0.0-192.167.255.255
            protocol: all
          - destination: 192.169.0.0-255.255.255.255
            protocol: all
        - name: dns
          rules:
          - destination: 0.0.0.0/0
            ports: '53'
            protocol: tcp
          - destination: 0.0.0.0/0
            ports: '53'
            protocol: udp
        install_buildpacks: &8
        - name: binary_buildpack
          package: binary-buildpack
        - name: dotnet_core_buildpack
          package: dotnet-core-buildpack
        - name: go_buildpack
          package: go-buildpack
        - name: java_buildpack
          package: buildpack_java
        - name: nodejs_buildpack
          package: nodejs-buildpack
        - name: php_buildpack
          package: php-buildpack
        - name: python_buildpack
          package: python-buildpack
        - name: python_buildpack
          package: python-buildpack
        - name: ruby_buildpack
          package: ruby-buildpack
        - name: staticfile_buildpack
          package: staticfile-buildpack
        default_to_diego_backend: true
        db_encryption_key: "((cc_db_encryption_key))"
        bulk_api_password: "((cc_bulk_api_password))"
        internal_api_password: "((cc_internal_api_password))"
        staging_upload_user: "staging_user"
        staging_upload_password: "((cc_staging_upload_password))"
        quota_definitions: &12
          default:
            memory_limit: 102400
            non_basic_services_allowed: true
            total_routes: 1000
            total_services: -1
        buildpacks: &7
          blobstore_type: webdav
          webdav_config:
            blobstore_timeout: 5
            password: "((blobstore_admin_users_password))"
            private_endpoint: "https://blobstore.service.cf.internal:4443"
            public_endpoint: "https://blobstore.((system_domain))"
            username: "blobstore-user"
        resource_pool: *7
        packages: *7
        droplets: *7
      ccdb: &13
        databases:
        - name: cloud_controller
          tag: cc
        address: 10.0.31.193
        db_scheme: mysql
        port: 3306
        roles:
        - name: "cloud_controller"
          password: "((cf_mysql_mysql_seeded_databases_cc_password))"
          tag: admin
  - name: cloud_controller_worker
    release: capi
    properties:
      hm9000:
        port: -1
      cc:
        db_encryption_key: "((cc_db_encryption_key))"
        default_to_diego_backend: true
        install_buildpacks: *8
        default_running_security_groups: *9
        default_staging_security_groups: *10
        security_group_definitions: *11
        internal_api_password: "((cc_internal_api_password))"
        bulk_api_password: "((cc_bulk_api_password))"
        quota_definitions: *12
        staging_upload_user: "staging_user"
        staging_upload_password: "((cc_staging_upload_password))"
        resource_pool: *7
        packages: *7
        droplets: *7
        buildpacks: *7
      ccdb: *13
      ssl: *14
      system_domain: "((system_domain))"
      system_domain_organization: default_org
      app_domains: *17
      app_ssh: *18
      nats:
        machines: *3
        password: "((nats_password))"
        port: 4222
        user: "nats"
      uaa:
        clients:
          cc-service-dashboards:
            secret: "((uaa_clients_cc-service-dashboards_secret))"
        url: "https://uaa.((system_domain))"
        jwt:
          verification_key: "((uaa_jwt_signing_key.public_key))"
  - name: binary-buildpack
    release: binary-buildpack
  - name: dotnet-core-buildpack
    release: dotnet-core-buildpack
  - name: go-buildpack
    release: go-buildpack
  - name: java-buildpack
    release: java-buildpack
  - name: java-offline-buildpack
    release: java-offline-buildpack
  - name: nodejs-buildpack
    release: nodejs-buildpack
  - name: php-buildpack
    release: php-buildpack
  - name: python-buildpack
    release: python-buildpack
  - name: ruby-buildpack
    release: ruby-buildpack
  - name: staticfile-buildpack
    release: staticfile-buildpack
  - name: route_registrar
    release: routing
    properties:
      route_registrar:
        routes:
        - name: api
          registration_interval: 20s
          port: 9022
          uris:
          - "api.((system_domain))"
      nats:
        machines: *3
        password: "((nats_password))"
        port: 4222
        user: "nats"
  - name: statsd-injector
    release: loggregator
  - name: metron_agent
    release: loggregator
    properties: *4
  - name: routing-api
    release: routing
    properties:
      routing_api:
        system_domain: "((system_domain))"
        etcd:
          servers:
          - etcd.service.cf.internal
          client_cert: "((etcd_client.certificate))"
          client_key: "((etcd_client.private_key))"
          ca_cert: "((etcd_server.ca))"
          require_ssl: true
        router_groups:
        - name: default-tcp
          type: tcp
          reservable_ports: 1024-65535
      uaa:
        ca_cert: "((uaa_ca_cert))"
        tls_port: 8443
      consul:
        servers: 10.0.31.190,10.0.47.190,10.0.63.190
- name: cc_clock
  azs:
  - z1
  instances: 1
  vm_type: m3.large
  vm_extensions:
  - 5GB_ephemeral_disk
  stemcell: default
  networks:
  - name: private
  jobs:
  - name: consul_agent
    release: consul
    properties:
      consul:
        agent:
          mode: client
          domain: cf.internal
          servers: *2
        encrypt_keys: [((consul_encrypt_key))]
        agent_cert: "((consul_agent.certificate))"
        agent_key: "((consul_agent.private_key))"
        ca_cert: "((consul_agent.ca))"
        server_cert: "((consul_server.certificate))"
        server_key: "((consul_server.private_key))"
  - name: cloud_controller_clock
    release: capi
    properties:
      hm9000:
        port: -1
      cc:
        db_encryption_key: "((cc_db_encryption_key))"
        default_to_diego_backend: true
        install_buildpacks: *8
        default_running_security_groups: *9
        default_staging_security_groups: *10
        security_group_definitions: *11
        internal_api_password: "((cc_internal_api_password))"
        bulk_api_password: "((cc_bulk_api_password))"
        quota_definitions: *12
        staging_upload_user: "staging_user"
        staging_upload_password: "((cc_staging_upload_password))"
        resource_pool: *7
        packages: *7
        droplets: *7
        buildpacks: *7
      ccdb: *13
      ssl: *14
      system_domain: "((system_domain))"
      system_domain_organization: default_org
      app_domains: *17
      app_ssh: *18
      nats:
        machines: *3
        password: "((nats_password))"
        port: 4222
        user: "nats"
      uaa:
        clients:
          cc-service-dashboards:
            secret: "((uaa_clients_cc-service-dashboards_secret))"
        url: "https://uaa.((system_domain))"
        jwt:
          verification_key: "((uaa_jwt_signing_key.public_key))"
  - name: statsd-injector
    release: loggregator
  - name: metron_agent
    release: loggregator
    properties: *4
- name: cc_bridge
  azs:
  - z1
  - z2
  instances: 2
  vm_type: m3.medium
  vm_extensions:
  - 5GB_ephemeral_disk
  stemcell: default
  networks:
  - name: private
  jobs:
  - name: consul_agent
    release: consul
    properties:
      consul:
        agent:
          mode: client
          domain: cf.internal
          servers: *2
        encrypt_keys: [((consul_encrypt_key))]
        agent_cert: "((consul_agent.certificate))"
        agent_key: "((consul_agent.private_key))"
        ca_cert: "((consul_agent.ca))"
        server_cert: "((consul_server.certificate))"
        server_key: "((consul_server.private_key))"
  - name: stager
    release: capi
    properties:
      diego:
        ssl: *14
      capi:
        stager:
          bbs: *5
          cc:
            basic_auth_password: "((cc_internal_api_password))"
  - name: nsync
    release: capi
    properties:
      diego:
        ssl: *14
      capi:
        nsync:
          bbs: *5
          cc:
            basic_auth_password: "((cc_internal_api_password))"
            base_url: "https://api.((system_domain))"
          diego_privileged_containers: true
  - name: tps
    release: capi
    properties:
      diego:
        ssl: *14
      capi:
        tps:
          bbs: *5
          cc:
            basic_auth_password: "((cc_internal_api_password))"
  - name: cc_uploader
    release: capi
    properties:
      diego:
        ssl: *14
  - name: metron_agent
    release: loggregator
    properties: *4
- name: doppler
  azs:
  - z1
  - z2
  instances: 2
  vm_type: m3.medium
  vm_extensions:
  - 5GB_ephemeral_disk
  stemcell: default
  networks:
  - name: private
  jobs:
  - name: consul_agent
    release: consul
    properties:
      consul:
        agent:
          mode: client
          domain: cf.internal
          servers: *2
        encrypt_keys: [((consul_encrypt_key))]
        agent_cert: "((consul_agent.certificate))"
        agent_key: "((consul_agent.private_key))"
        ca_cert: "((consul_agent.ca))"
        server_cert: "((consul_server.certificate))"
        server_key: "((consul_server.private_key))"
  - name: doppler
    release: loggregator
    properties:
      doppler:
        etcd:
          client_cert: "((etcd_client.certificate))"
          client_key: "((etcd_client.private_key))"
        syslog_skip_cert_verify: true
        tls:
          enable: true
          server_cert: "((doppler_tls_server.certificate))"
          server_key: "((doppler_tls_server.private_key))"
      loggregator:
        tls:
          ca_cert: "((loggregator_ca.certificate))"
          trafficcontroller:
            cert: "((loggregator_tls_tc.certificate))"
            key: "((loggregator_tls_tc.private_key))"
          metron:
            cert: "((metron_agent_tls_client.certificate))"
            key: "((metron_agent_tls_client.private_key))"
          doppler:
            cert: "((loggregator_tls_doppler.certificate))"
            key: "((loggregator_tls_doppler.private_key))"
        etcd:
          require_ssl: true
          ca_cert: "((etcd_server.ca))"
          machines:
          - etcd.service.cf.internal
      doppler_endpoint:
        shared_secret: "((dropsonde_shared_secret))"
  - name: syslog_drain_binder
    release: loggregator
    properties:
      loggregator:
        tls:
          ca_cert: "((loggregator_ca.certificate))"
          trafficcontroller:
            cert: "((loggregator_tls_tc.certificate))"
            key: "((loggregator_tls_tc.private_key))"
          metron:
            cert: "((metron_agent_tls_client.certificate))"
            key: "((metron_agent_tls_client.private_key))"
          doppler:
            cert: "((loggregator_tls_doppler.certificate))"
            key: "((loggregator_tls_doppler.private_key))"
        etcd:
          require_ssl: true
          ca_cert: "((etcd_server.ca))"
          machines:
          - etcd.service.cf.internal
      syslog_drain_binder:
        etcd:
          client_cert: "((etcd_client.certificate))"
          client_key: "((etcd_client.private_key))"
      system_domain: "((system_domain))"
      cc:
        bulk_api_password: "((cc_bulk_api_password))"
        srv_api_uri: "https://api.((system_domain))"
      ssl: *14
  - name: metron_agent
    release: loggregator
    properties: *4
- name: log_controller
  azs:
  - z1
  - z2
  instances: 2
  vm_type: t2.small
  vm_extensions:
  - 5GB_ephemeral_disk
  stemcell: default
  update:
    max_in_flight: 1
    serial: true
  networks:
  - name: private
  jobs:
  - name: consul_agent
    release: consul
    properties:
      consul:
        agent:
          mode: client
          domain: cf.internal
          servers: *2
          services:
            loggregator_trafficcontroller: {}
        encrypt_keys: [((consul_encrypt_key))]
        agent_cert: "((consul_agent.certificate))"
        agent_key: "((consul_agent.private_key))"
        ca_cert: "((consul_agent.ca))"
        server_cert: "((consul_server.certificate))"
        server_key: "((consul_server.private_key))"
  - name: loggregator_trafficcontroller
    release: loggregator
    properties:
      traffic_controller:
        etcd:
          client_cert: "((etcd_client.certificate))"
          client_key: "((etcd_client.private_key))"
      uaa:
        clients:
          doppler:
            secret: "((uaa_clients_doppler_secret))"
        url: "https://uaa.((system_domain))"
      loggregator:
        tls:
          ca_cert: "((loggregator_ca.certificate))"
          trafficcontroller:
            cert: "((loggregator_tls_tc.certificate))"
            key: "((loggregator_tls_tc.private_key))"
          metron:
            cert: "((metron_agent_tls_client.certificate))"
            key: "((metron_agent_tls_client.private_key))"
          doppler:
            cert: "((loggregator_tls_doppler.certificate))"
            key: "((loggregator_tls_doppler.private_key))"
        etcd:
          require_ssl: true
          ca_cert: "((etcd_server.ca))"
          machines:
          - etcd.service.cf.internal
      system_domain: "((system_domain))"
      ssl: *14
      cc:
        srv_api_uri: "https://api.((system_domain))"
  - name: route_registrar
    release: routing
    properties:
      route_registrar:
        routes:
        - name: loggregator
          port: 8080
          registration_interval: 20s
          uris:
          - "loggregator.((system_domain))"
        - name: doppler
          port: 8081
          registration_interval: 20s
          uris:
          - "doppler.((system_domain))"
          - "*.doppler.((system_domain))"
      nats:
        machines: *3
        password: "((nats_password))"
        port: 4222
        user: "nats"
  - name: metron_agent
    release: loggregator
    properties: *4
releases:
- name: capi
  url: https://bosh.io/d/github.com/cloudfoundry/capi-release?v=1.11.0
  version: 1.11.0
  sha1: eb7abdc7bc724f48a6b4cdb0b200bee84af1e413
- name: consul
  url: https://bosh.io/d/github.com/cloudfoundry-incubator/consul-release?v=141
  version: '141'
  sha1: d84e1507a8371b861dcb4bf77bcffb73ac66ebbe
- name: diego
  url: https://bosh.io/d/github.com/cloudfoundry/diego-release?v=1.1.0
  version: 1.1.0
  sha1: 2376d87327f8dd00009844eb0dae50365835e2d4
- name: etcd
  url: https://bosh.io/d/github.com/cloudfoundry-incubator/etcd-release?v=86
  version: '86'
  sha1: 54387b1692150c649a3d0947bc7efc25ffadbe20
- name: loggregator
  url: https://bosh.io/d/github.com/cloudfoundry/loggregator?v=67
  version: '67'
  sha1: 82eb932c7a67d4ff592d7999e8534ef4b76204a2
- name: nats
  url: https://bosh.io/d/github.com/cloudfoundry/nats-release?v=14
  version: '14'
  sha1: 495cdd240a00ef4afa7ca367dbf3a2cc2624c8d0
- name: cf-mysql
  url: https://bosh.io/d/github.com/cloudfoundry/cf-mysql-release?v=32
  version: '32'
  sha1: a41bb2cadd4311bc9977ccc2c1fca07ba41ccef2
- name: uaa
  url: https://bosh.io/d/github.com/cloudfoundry/uaa-release?v=24
  version: '24'
  sha1: d0feb5494153217f3d62b346f426ad2b2f43511a
- name: garden-runc
  url: https://bosh.io/d/github.com/cloudfoundry/garden-runc-release?v=1.0.3
  version: 1.0.3
  sha1: 0c04b944d50ec778f5b34304fd4bc8fc0ed83b2b
- name: cflinuxfs2-rootfs
  url: https://bosh.io/d/github.com/cloudfoundry/cflinuxfs2-rootfs-release?v=1.41.0
  version: 1.41.0
  sha1: 7382a768acb671a43b872dd1673db161bf6b3674
- name: routing
  url: https://bosh.io/d/github.com/cloudfoundry-incubator/cf-routing-release?v=0.141.0
  version: 0.141.0
  sha1: fa4ba9a4ee045bdfb81b5c95b126c95f496ebf2b
- name: binary-buildpack
  url: https://bosh.io/d/github.com/cloudfoundry/binary-buildpack-release?v=1.0.5
  version: 1.0.5
  sha1: 444b244577d726c1dd6f1ae1bb2b0ca373ed9a83
- name: dotnet-core-buildpack
  url: https://bosh.io/d/github.com/cloudfoundry/dotnet-core-buildpack-release?v=v1.0.3
  version: v1.0.3
  sha1: fa3793f4db530adf01f4252d5962cd68fd957a9c
- name: go-buildpack
  url: https://bosh.io/d/github.com/cloudfoundry/go-buildpack-release?v=1.7.15
  version: 1.7.15
  sha1: 30c3d61fde24db139c56e340b3f6f7df8fe21260
- name: java-buildpack
  url: https://bosh.io/d/github.com/cloudfoundry/java-buildpack-release?v=3.10
  version: '3.10'
  sha1: c771f9d725485aed8e52da1d76bc08acb97b3a83
- name: java-offline-buildpack
  url: https://bosh.io/d/github.com/cloudfoundry/java-offline-buildpack-release?v=3.10
  version: '3.10'
  sha1: cfcfc1d8c891fff6eebfc9cf625f941628035dfe
- name: nodejs-buildpack
  url: https://bosh.io/d/github.com/cloudfoundry/nodejs-buildpack-release?v=1.5.23
  version: 1.5.23
  sha1: 77ab9c8aaee8fa6f1c572e72d420b1ef364ceae5
- name: php-buildpack
  url: https://bosh.io/d/github.com/cloudfoundry/php-buildpack-release?v=4.3.22
  version: 4.3.22
  sha1: 79d1967fc74ee0ca7f6e5b749a428083d7582972
- name: python-buildpack
  url: https://bosh.io/d/github.com/cloudfoundry/python-buildpack-release?v=1.5.12
  version: 1.5.12
  sha1: df0dd6414936bfbb5bfb9a6b2eb3887bb3539e2a
- name: ruby-buildpack
  url: https://bosh.io/d/github.com/cloudfoundry/ruby-buildpack-release?v=1.6.28
  version: 1.6.28
  sha1: e6127f81568dca1054be14c221b33ab2b411cd74
- name: staticfile-buildpack
  url: https://bosh.io/d/github.com/cloudfoundry/staticfile-buildpack-release?v=1.3.13
  version: 1.3.13
  sha1: 0741ad6d39cf258c317151e1227e0ccfe1fd7579
stemcells:
- alias: default
  os: ubuntu-trusty
<<<<<<< HEAD
  version: '3312.3'

variables:
- name: blobstore_admin_users_password
  type: password
- name: blobstore_secure_link_secret
  type: password
- name: cc_bulk_api_password
  type: password
- name: cc_db_encryption_key
  type: password
- name: cc_internal_api_password
  type: password
- name: cc_staging_upload_password
  type: password
- name: cf_mysql_mysql_admin_password
  type: password
- name: cf_mysql_mysql_cluster_health_password
  type: password
- name: cf_mysql_mysql_galera_healthcheck_endpoint_password
  type: password
- name: cf_mysql_mysql_galera_healthcheck_password
  type: password
- name: cf_mysql_mysql_roadmin_password
  type: password
- name: cf_mysql_mysql_seeded_databases_cc_password
  type: password
- name: cf_mysql_mysql_seeded_databases_diego_password
  type: password
- name: cf_mysql_mysql_seeded_databases_uaa_password
  type: password
- name: nats_password
  type: password
- name: router_status_password
  type: password
- name: uaa_scim_users_admin_password
  type: password
- name: dropsonde_shared_secret
  type: password
- name: router_route_services_secret
  type: password
- name: uaa_admin_client_secret
  type: password
- name: uaa_clients_cc-routing_secret
  type: password
- name: uaa_clients_cc-service-dashboards_secret
  type: password
- name: uaa_clients_cloud_controller_username_lookup_secret
  type: password
- name: uaa_clients_doppler_secret
  type: password
- name: uaa_clients_gorouter_secret
  type: password
- name: uaa_clients_ssh-proxy_secret
  type: password
- name: uaa_clients_tcp_emitter_secret
  type: password
- name: uaa_clients_tcp_router_secret
  type: password
- name: uaa_login_client_secret
  type: password
- name: diego_bbs_encryption_keys_passphrase
  type: password
- name: consul_encrypt_key
  type: password
- name: diego_ssh_proxy_host_key
  type: ssh
- name: uaa_jwt_signing_key
  type: rsa

- name: etcd_ca
  type: certificate
  options:
    common_name: etcdCA
- name: etcd_server
  type: certificate
  options:
    ca: etcd_ca
    common_name: etcd.service.cf.internal
    alternative_names:
    - "*.etcd.service.cf.internal"
    - "etcd.service.cf.internal"
    ext_key_usage:
    - server_auth
- name: etcd_client
  type: certificate
  options:
    ca: etcd_ca
    common_name: clientName
    ext_key_usage:
    - client_auth

- name: etcd_peer_ca
  type: certificate
  options:
    common_name: peerCA
- name: etcd_peer
  type: certificate
  options:
    ca: etcd_peer_ca
    common_name: etcd.service.cf.internal
    alternative_names:
    - "*.etcd.service.cf.internal"
    - "etcd.service.cf.internal"
    ext_key_usage:
    - client_auth
    - server_auth

- name: blobstore_ca
  type: certificate
  options:
    common_name: blobstore_ca
- name: blobstore_tls
  type: certificate
  options:
    ca: blobstore_ca
    common_name: blobstore.service.cf.internal

- name: consul_agent_ca
  type: certificate
  options:
    common_name: consulCA
- name: consul_agent
  type: certificate
  options:
    ca: consul_agent_ca
    common_name: consul_agent
    ext_key_usage:
    - client_auth
    - server_auth
- name: consul_server
  type: certificate
  options:
    ca: consul_agent_ca
    common_name: server.dc1.cf.internal
    ext_key_usage:
    - client_auth
    - server_auth

- name: diego_bbs
  type: certificate
  options:
    common_name: diegoCA
- name: diego_bbs_client
  type: certificate
  options:
    ca: diego_bbs
    common_name: 'bbs client'
    ext_key_usage:
    - client_auth
- name: diego_bbs_server
  type: certificate
  options:
    ca: diego_bbs
    common_name: bbs.service.cf.internal
    ext_key_usage:
    - server_auth
    alternative_names:
    - '*.bbs.service.cf.internal'
    - bbs.service.cf.internal

- name: loggregator_ca
  type: certificate
  options:
    common_name: loggregatorCA
- name: doppler_tls_server
  type: certificate
  options:
    ca: loggregator_ca
    common_name: doppler
    ext_key_usage:
    - server_auth
- name: metron_agent_tls_client
  type: certificate
  options:
    ca: loggregator_ca
    common_name: metron_agent
    ext_key_usage:
    - client_auth
- name: loggregator_tls_doppler
  type: certificate
  options:
    ca: loggregator_ca
    common_name: doppler
    ext_key_usage:
    - server_auth
- name: loggregator_tls_tc
  type: certificate
  options:
    ca: loggregator_ca
    common_name: trafficcontroller
    ext_key_usage:
    - client_auth

- name: router_ca
  type: certificate
  options:
    common_name: routerCA
- name: router_ssl
  type: certificate
  options:
    ca: router_ca
    common_name: routerSSL
    alternative_domains:
    - ((system_domain))

- name: uaa_ca
  type: certificate
  options:
    common_name: uaaCA
- name: uaa_ssl
  type: certificate
  options:
    ca: uaa_ca
    common_name: uaa.service.cf.internal

- name: uaa_login_saml
  type: certificate
  options:
    common_name: uaa_login_saml
=======
  version: '3312.5'
>>>>>>> 647a5f83
<|MERGE_RESOLUTION|>--- conflicted
+++ resolved
@@ -760,7 +760,6 @@
           servers: *2
           services:
             cloud_controller_ng: {}
-<<<<<<< HEAD
             routing-api: {}
         encrypt_keys: [((consul_encrypt_key))]
         agent_cert: "((consul_agent.certificate))"
@@ -768,15 +767,6 @@
         ca_cert: "((consul_agent.ca))"
         server_cert: "((consul_server.certificate))"
         server_key: "((consul_server.private_key))"
-=======
-            routing_api: {}
-        encrypt_keys: "((consul_encrypt_keys))"
-        agent_cert: "((consul_agent_cert))"
-        agent_key: "((consul_agent_agent_key))"
-        ca_cert: "((consul_agent_ca_cert))"
-        server_cert: "((consul_agent_server_cert))"
-        server_key: "((consul_agent_server_key))"
->>>>>>> 647a5f83
   - name: cloud_controller_ng
     release: capi
     properties:
@@ -1392,8 +1382,7 @@
 stemcells:
 - alias: default
   os: ubuntu-trusty
-<<<<<<< HEAD
-  version: '3312.3'
+  version: '3312.5'
 
 variables:
 - name: blobstore_admin_users_password
@@ -1612,7 +1601,4 @@
 - name: uaa_login_saml
   type: certificate
   options:
-    common_name: uaa_login_saml
-=======
-  version: '3312.5'
->>>>>>> 647a5f83
+    common_name: uaa_login_saml