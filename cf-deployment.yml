--- conflicted
+++ resolved
@@ -1440,29 +1440,6 @@
   type: certificate
   options:
     common_name: uaa_login_saml
-<<<<<<< HEAD
-=======
-
-
-
-
-
-
-
-
-
-
-
-
-
-
-
-
-
-
-
-
->>>>>>> cae20753
 releases:
 - name: capi
   url: https://bosh.io/d/github.com/cloudfoundry/capi-release?v=1.14.0
