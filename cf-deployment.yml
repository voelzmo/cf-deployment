---
name: cf
update:
  canaries: 1
  canary_watch_time: 30000-1200000
  max_in_flight: 5
  serial: false
  update_watch_time: 5000-1200000
instance_groups:
- name: smoke-tests
  lifecycle: errand
  azs:
  - z1
  instances: 1
  vm_type: m3.medium
  stemcell: default
  update:
    max_in_flight: 1
    serial: true
  networks:
  - name: private
  jobs:
  - name: smoke_tests
    release: cf-smoke-tests
    properties:
      smoke_tests:
        api: "https://api.((system_domain))"
        apps_domain: "((system_domain))"
        user: admin
        password: "((uaa_scim_users_admin_password))"
        org: cf_smoke_tests_org
        space: cf_smoke_tests_space
        cf_dial_timeout_in_seconds: 300
        skip_ssl_validation: true
- name: consul
  azs:
  - z1
  - z2
  - z3
  instances: 3
  persistent_disk_type: 5GB
  vm_type: m3.medium
  stemcell: default
  update:
    max_in_flight: 1
    serial: true
  networks:
  - name: private
  jobs:
  - name: consul_agent
    release: consul
    consumes:
      consul: {from: consul_server}
    provides:
      consul: {as: consul_server}
    properties:
      consul:
        agent:
          mode: server
          domain: cf.internal
        encrypt_keys:
        - "((consul_encrypt_key))"
        agent_cert: "((consul_agent.certificate))"
        agent_key: "((consul_agent.private_key))"
        ca_cert: "((consul_agent.ca))"
        server_cert: "((consul_server.certificate))"
        server_key: "((consul_server.private_key))"
  - name: metron_agent
    release: loggregator
    properties: &metron_agent_properties
      metron_agent:
        deployment: "((system_domain))"
        etcd:
          client_cert: "((etcd_client.certificate))"
          client_key: "((etcd_client.private_key))"
      metron_endpoint:
        shared_secret: "((dropsonde_shared_secret))"
      loggregator:
        tls:
          ca_cert: "((loggregator_tls_metron.ca))"
          metron:
            cert: "((loggregator_tls_metron.certificate))"
            key: "((loggregator_tls_metron.private_key))"
- name: nats
  azs:
  - z1
  - z2
  instances: 2
  vm_type: c3.large
  vm_extensions:
  - 10GB_ephemeral_disk
  stemcell: default
  networks:
  - name: private
    static_ips: &nats_machines
    - 10.0.31.191
    - 10.0.47.191
  jobs:
  - name: consul_agent
    release: consul
    consumes:
      consul: {from: consul_server}
  - name: nats
    release: nats
    provides:
      nats: {as: nats, shared: true}
    properties:
      nats:
        password: "((nats_password))"
        user: nats
        debug: true
        monitor_port: 9222
        prof_port: 6060
        trace: false
  - name: metron_agent
    release: loggregator
    properties: *metron_agent_properties
- name: etcd
  azs:
  - z1
  - z2
  - z3
  instances: 3
  persistent_disk_type: 5GB
  vm_type: m3.medium
  vm_extensions:
  - 10GB_ephemeral_disk
  stemcell: default
  update:
    serial: true
    max_in_flight: 1
  networks:
  - name: private
  jobs:
  - name: consul_agent
    release: consul
    consumes:
      consul: {from: consul_server}
    properties:
      consul:
        agent:
          services:
            etcd:
              name: cf-etcd
  - name: etcd
    release: etcd
    properties:
      etcd:
        advertise_urls_dns_suffix: cf-etcd.service.cf.internal
        cluster:
        - instances: 3
          name: etcd
        peer_require_ssl: true
        require_ssl: true
        ca_cert: "((etcd_client.ca))"
        client_cert: "((etcd_client.certificate))"
        client_key: "((etcd_client.private_key))"
        server_cert: "((etcd_server.certificate))"
        server_key: "((etcd_server.private_key))"
        peer_ca_cert: "((etcd_peer.ca))"
        peer_cert: "((etcd_peer.certificate))"
        peer_key: "((etcd_peer.private_key))"
  - name: etcd_metrics_server
    release: etcd
    properties:
      etcd_metrics_server:
        etcd:
          dns_suffix: cf-etcd.service.cf.internal
          require_ssl: true
          ca_cert: "((etcd_server.ca))"
          client_cert: "((etcd_client.certificate))"
          client_key: "((etcd_client.private_key))"
  - name: metron_agent
    release: loggregator
    properties: *metron_agent_properties
- name: mysql
  azs:
  - z1
  persistent_disk_type: 10GB
  instances: 1
  vm_type: m3.large
  vm_extensions:
  - 10GB_ephemeral_disk
  stemcell: default
  update:
    serial: true
  networks:
  - name: private
  jobs:
  - name: consul_agent
    release: consul
    consumes:
      consul: {from: consul_server}
  - name: mysql
    release: cf-mysql
    properties:
      network_name: private
      cf_mysql:
        mysql:
          galera_healthcheck:
            db_password: "((cf_mysql_mysql_galera_healthcheck_password))"
            endpoint_username: galera_healthcheck
            endpoint_password: "((cf_mysql_mysql_galera_healthcheck_endpoint_password))"
          admin_password: "((cf_mysql_mysql_admin_password))"
          roadmin_password: "((cf_mysql_mysql_roadmin_password))"
          cluster_health:
            password: "((cf_mysql_mysql_cluster_health_password))"
          seeded_databases:
          - name: cloud_controller
            username: cloud_controller
            password: "((cc_database_password))"
          - name: uaa
            username: uaa
            password: "((uaa_database_password))"
          - name: diego
            username: diego
            password: "((diego_database_password))"
          database_startup_timeout: 600
          port: 33306
  - name: proxy
    release: cf-mysql
    properties:
      cf_mysql:
        external_host: "((system_domain))"
        proxy:
          api_password: "((cf_mysql_proxy_api_password))"
          consul_enabled: true
          consul_service_name: "sql-db"
      nats:
        machines: *nats_machines
        password: "((nats_password))"
        port: 4222
        user: nats
  - name: metron_agent
    release: loggregator
    properties: *metron_agent_properties
- name: uaa
  azs:
  - z1
  - z2
  instances: 2
  vm_type: m3.medium
  vm_extensions:
  - 10GB_ephemeral_disk
  stemcell: default
  networks:
  - name: private
  jobs:
  - name: consul_agent
    release: consul
    consumes:
      consul: {from: consul_server}
    properties:
      consul:
        agent:
          services:
            uaa: {}
  - name: uaa
    release: uaa
    properties:
      login:
        saml:
          serviceProviderKey: "((uaa_login_saml.private_key))"
          serviceProviderKeyPassword: ''
          serviceProviderCertificate: "((uaa_login_saml.certificate))"
      uaa:
        sslCertificate: "((uaa_ssl.certificate))"
        sslPrivateKey: "((uaa_ssl.private_key))"
        zones:
          internal:
            hostnames:
            - uaa.service.cf.internal
        url: https://uaa.((system_domain))
        admin:
          client_secret: "((uaa_admin_client_secret))"
        scim:
          users:
          - name: admin
            password: "((uaa_scim_users_admin_password))"
            groups:
            - cloud_controller.admin
            - doppler.firehose
            - openid
            - routing.router_groups.read
            - routing.router_groups.write
            - scim.read
            - scim.write
        jwt:
          signing_key: "((uaa_jwt_signing_key.private_key))"
          verification_key: "((uaa_jwt_signing_key.public_key))"
        clients:
          cc-service-dashboards:
            authorities: clients.read,clients.write,clients.admin
            authorized-grant-types: client_credentials
            scope: openid,cloud_controller_service_permissions.read
            secret: "((uaa_clients_cc-service-dashboards_secret))"
          cc_routing:
            authorities: routing.router_groups.read
            authorized-grant-types: client_credentials
            secret: "((uaa_clients_cc-routing_secret))"
          cf:
            access-token-validity: 600
            authorities: uaa.none
            authorized-grant-types: password,refresh_token
            override: true
            refresh-token-validity: 2592000
            scope: cloud_controller.read,cloud_controller.write,openid,password.write,cloud_controller.admin,scim.read,scim.write,doppler.firehose,uaa.user,routing.router_groups.read,routing.router_groups.write
          cloud_controller_username_lookup:
            authorities: scim.userids
            authorized-grant-types: client_credentials
            secret: "((uaa_clients_cloud_controller_username_lookup_secret))"
          doppler:
            authorities: uaa.resource
            override: true
            authorized-grant-types: client_credentials
            secret: "((uaa_clients_doppler_secret))"
          gorouter:
            authorities: routing.routes.read
            authorized-grant-types: client_credentials,refresh_token
            secret: "((uaa_clients_gorouter_secret))"
          ssh-proxy:
            authorized-grant-types: authorization_code
            autoapprove: true
            override: true
            redirect-uri: "/login"
            scope: openid,cloud_controller.read,cloud_controller.write
            secret: "((uaa_clients_ssh-proxy_secret))"
          tcp_emitter:
            authorities: routing.routes.write,routing.routes.read,routing.router_groups.read
            authorized-grant-types: client_credentials,refresh_token
            secret: "((uaa_clients_tcp_emitter_secret))"
          tcp_router:
            authorities: routing.routes.read,routing.router_groups.read
            authorized-grant-types: client_credentials,refresh_token
            secret: "((uaa_clients_tcp_router_secret))"
      uaadb:
        address: sql-db.service.cf.internal
        databases:
        - name: uaa
          tag: uaa
        db_scheme: mysql
        port: 3306
        roles:
        - name: uaa
          password: "((uaa_database_password))"
          tag: admin
  - name: route_registrar
    release: routing
    properties:
      route_registrar:
        routes:
        - health_check:
            name: uaa-healthcheck
            script_path: "/var/vcap/jobs/uaa/bin/health_check"
          name: uaa
          port: 8080
          registration_interval: 10s
          tags:
            component: uaa
          uris:
          - uaa.((system_domain))
          - "*.uaa.((system_domain))"
          - login.((system_domain))
          - "*.login.((system_domain))"
  - name: metron_agent
    release: loggregator
    properties: *metron_agent_properties
  - name: statsd_injector
    release: statsd-injector
    properties: &statsd_injector_properties
      statsd_injector:
        deployment: "((system_domain))"
      loggregator:
        tls:
          ca_cert: "((loggregator_tls_statsdinjector.ca))"
          statsd_injector:
            cert: "((loggregator_tls_statsdinjector.certificate))"
            key: "((loggregator_tls_statsdinjector.private_key))"
- name: blobstore
  azs:
  - z1
  instances: 1
  vm_type: m3.large
  vm_extensions:
  - 10GB_ephemeral_disk
  persistent_disk_type: 100GB
  stemcell: default
  networks:
  - name: private
  jobs:
  - name: consul_agent
    release: consul
    consumes:
      consul: {from: consul_server}
    properties:
      consul:
        agent:
          services:
            blobstore: {}
  - name: blobstore
    release: capi
    properties:
      system_domain: "((system_domain))"
      blobstore:
        admin_users:
        - username: blobstore-user
          password: "((blobstore_admin_users_password))"
        secure_link:
          secret: "((blobstore_secure_link_secret))"
        tls:
          cert: "((blobstore_tls.certificate))"
          private_key: "((blobstore_tls.private_key))"
          ca_cert: "((blobstore_tls.ca))"
  - name: route_registrar
    release: routing
    properties:
      route_registrar:
        routes:
        - name: blobstore
          port: 8080
          registration_interval: 20s
          tags:
            component: blobstore
          uris:
          - blobstore.((system_domain))
  - name: metron_agent
    release: loggregator
    properties: *metron_agent_properties
- name: api
  azs:
  - z1
  - z2
  instances: 2
  vm_type: m3.large
  vm_extensions:
  - 50GB_ephemeral_disk
  stemcell: default
  networks:
  - name: private
  jobs:
  - name: consul_agent
    release: consul
    consumes:
      consul: {from: consul_server}
    properties:
      consul:
        agent:
          services:
            cloud_controller_ng: {}
  - name: cloud_controller_ng
    release: capi
    properties:
      router:
        route_services_secret: "((router_route_services_secret))"
      hm9000:
        port: -1
      system_domain: "((system_domain))"
      app_domains: &app_domains
      - "((system_domain))"
      app_ssh: &app_ssh
        host_key_fingerprint: "((diego_ssh_proxy_host_key.public_key_fingerprint))"
        oauth_client_id: ssh-proxy
      uaa:
        ca_cert: "((uaa_ssl.ca))"
        clients:
          cc_routing:
            secret: "((uaa_clients_cc-routing_secret))"
          cloud_controller_username_lookup:
            secret: "((uaa_clients_cloud_controller_username_lookup_secret))"
          cc-service-dashboards:
            secret: "((uaa_clients_cc-service-dashboards_secret))"
        url: https://uaa.((system_domain))
        jwt:
          verification_key: "((uaa_jwt_signing_key.public_key))"
        ssl:
          port: 8443
      cc:
        default_running_security_groups: &cc_default_running_security_groups
        - public_networks
        - dns
        default_staging_security_groups: &cc_default_staging_security_groups
        - public_networks
        - dns
        security_group_definitions: &cc_security_group_definitions
        - name: public_networks
          rules:
          - destination: 0.0.0.0-9.255.255.255
            protocol: all
          - destination: 11.0.0.0-169.253.255.255
            protocol: all
          - destination: 169.255.0.0-172.15.255.255
            protocol: all
          - destination: 172.32.0.0-192.167.255.255
            protocol: all
          - destination: 192.169.0.0-255.255.255.255
            protocol: all
        - name: dns
          rules:
          - destination: 0.0.0.0/0
            ports: '53'
            protocol: tcp
          - destination: 0.0.0.0/0
            ports: '53'
            protocol: udp
        install_buildpacks: &cc_install_buildpacks
        - name: binary_buildpack
          package: binary-buildpack
        - name: dotnet_core_buildpack
          package: dotnet-core-buildpack
        - name: go_buildpack
          package: go-buildpack
        - name: java_buildpack
          package: java-buildpack
        - name: nodejs_buildpack
          package: nodejs-buildpack
        - name: php_buildpack
          package: php-buildpack
        - name: python_buildpack
          package: python-buildpack
        - name: python_buildpack
          package: python-buildpack
        - name: ruby_buildpack
          package: ruby-buildpack
        - name: staticfile_buildpack
          package: staticfile-buildpack
        default_to_diego_backend: true
        db_encryption_key: "((cc_db_encryption_key))"
        bulk_api_password: "((cc_bulk_api_password))"
        internal_api_password: "((cc_internal_api_password))"
        staging_upload_user: staging_user
        staging_upload_password: "((cc_staging_upload_password))"
        quota_definitions: &quota_definitions
          default:
            memory_limit: 102400
            non_basic_services_allowed: true
            total_routes: 1000
            total_services: -1
        buildpacks: &blobstore-properties
          blobstore_type: webdav
          webdav_config:
            ca_cert: "((blobstore_tls.ca))"
            blobstore_timeout: 5
            password: "((blobstore_admin_users_password))"
            private_endpoint: https://blobstore.service.cf.internal:4443
            public_endpoint: https://blobstore.((system_domain))
            username: blobstore-user
        resource_pool: *blobstore-properties
        packages: *blobstore-properties
        droplets: *blobstore-properties
        mutual_tls: &cc_mutual_tls
          ca_cert: "((cc_tls.ca))"
          public_cert: "((cc_tls.certificate))"
          private_key: "((cc_tls.private_key))"
      ccdb: &ccdb
        databases:
        - name: cloud_controller
          tag: cc
        address: sql-db.service.cf.internal
        db_scheme: mysql
        port: 3306
        roles:
        - name: cloud_controller
          password: "((cc_database_password))"
          tag: admin
  - name: cloud_controller_worker
    release: capi
    properties:
      hm9000:
        port: -1
      cc:
        db_encryption_key: "((cc_db_encryption_key))"
        default_to_diego_backend: true
        install_buildpacks: *cc_install_buildpacks
        default_running_security_groups: *cc_default_running_security_groups
        default_staging_security_groups: *cc_default_staging_security_groups
        security_group_definitions: *cc_security_group_definitions
        internal_api_password: "((cc_internal_api_password))"
        bulk_api_password: "((cc_bulk_api_password))"
        quota_definitions: *quota_definitions
        staging_upload_user: staging_user
        staging_upload_password: "((cc_staging_upload_password))"
        resource_pool: *blobstore-properties
        packages: *blobstore-properties
        droplets: *blobstore-properties
        buildpacks: *blobstore-properties
        mutual_tls: *cc_mutual_tls
      ccdb: *ccdb
<<<<<<< HEAD
      system_domain: "((system_domain))"
      system_domain_organization: default_org
      app_domains: *app_domains
      app_ssh: *app_ssh
=======
      ssl: *ssl
      system_domain: "((system_domain))"
      app_domains: *app_domains
      app_ssh: *app_ssh
      nats:
        machines: *nats_machines
        password: "((nats_password))"
        port: 4222
        user: nats
>>>>>>> e03de616
      uaa:
        ca_cert: "((uaa_ssl.ca))"
        clients:
          cc-service-dashboards:
            secret: "((uaa_clients_cc-service-dashboards_secret))"
        url: https://uaa.((system_domain))
        jwt:
          verification_key: "((uaa_jwt_signing_key.public_key))"
        ssl:
          port: 8443
  - name: binary-buildpack
    release: binary-buildpack
  - name: dotnet-core-buildpack
    release: dotnet-core-buildpack
  - name: go-buildpack
    release: go-buildpack
  - name: java-buildpack
    release: java-buildpack
  - name: nodejs-buildpack
    release: nodejs-buildpack
  - name: php-buildpack
    release: php-buildpack
  - name: python-buildpack
    release: python-buildpack
  - name: ruby-buildpack
    release: ruby-buildpack
  - name: staticfile-buildpack
    release: staticfile-buildpack
  - name: route_registrar
    release: routing
<<<<<<< HEAD
    properties:
      route_registrar:
        routes:
        - name: api
          registration_interval: 20s
          port: 9022
          uris:
          - api.((system_domain))
  - name: metron_agent
    release: loggregator
    properties: *metron_agent_properties
  - name: statsd_injector
    release: statsd-injector
    properties: *statsd_injector_properties
- name: router
  azs:
  - z1
  - z2
  instances: 2
  vm_type: m3.medium
  vm_extensions:
  - cf-router-network-properties
  stemcell: default
  update:
    max_in_flight: 1
    serial: true
  networks:
  - name: private
  jobs:
  - name: consul_agent
    release: consul
    consumes:
      consul: {from: consul_server}
    properties:
      consul:
        agent:
          services:
            gorouter: {}
  - name: gorouter
    release: routing
    properties:
      router:
        ssl_skip_validation: true
        enable_ssl: true
        ssl_cert: "((router_ssl.certificate))"
        ssl_key: "((router_ssl.private_key))"
        status:
          password: "((router_status_password))"
          user: router-status
        route_services_secret: "((router_route_services_secret))"
      uaa:
        clients:
          gorouter:
            secret: "((uaa_clients_gorouter_secret))"
        ca_cert: "((uaa_ssl.ca))"
        ssl:
          port: 8443
  - name: metron_agent
    release: loggregator
    properties: *metron_agent_properties
- name: diego-bbs
  azs:
  - z1
  - z2
  instances: 2
  vm_type: m3.large
  stemcell: default
  networks:
  - name: private
  jobs:
  - name: consul_agent
    release: consul
    consumes:
      consul: {from: consul_server}
  - name: bbs
    release: diego
    properties:
      diego:
        bbs:
          active_key_label: key-2016-06
          encryption_keys:
          - label: key-2016-06
            passphrase: "((diego_bbs_encryption_keys_passphrase))"
          sql:
            db_host: sql-db.service.cf.internal
            db_port: 3306
            db_schema: diego
            db_username: diego
            db_password: "((diego_database_password))"
            db_driver: mysql
          etcd:
            machines: []
            ca_cert: nil
            client_cert: nil
            client_key: nil
          ca_cert: "((diego_bbs_server.ca))"
          auctioneer: &diego_auctioneer_client_properties
            ca_cert: "((diego_auctioneer_client.ca))"
            client_cert: "((diego_auctioneer_client.certificate))"
            client_key: "((diego_auctioneer_client.private_key))"
          server_cert: "((diego_bbs_server.certificate))"
          server_key: "((diego_bbs_server.private_key))"
          rep:
            require_tls: true
            ca_cert: "((diego_rep_client.ca))"
            client_cert: "((diego_rep_client.certificate))"
            client_key: "((diego_rep_client.private_key))"
  - name: metron_agent
    release: loggregator
    properties: *metron_agent_properties
- name: diego-brain
  azs:
  - z1
  - z2
  instances: 2
  vm_type: m3.medium
  vm_extensions:
  - diego-ssh-proxy-network-properties
  stemcell: default
  networks:
  - name: private
  jobs:
  - name: consul_agent
    release: consul
    consumes:
      consul: {from: consul_server}
  - name: ssh_proxy
    release: diego
    properties:
      diego:
        ssh_proxy:
          enable_cf_auth: true
          host_key: "((diego_ssh_proxy_host_key.private_key))"
          uaa_secret: "((uaa_clients_ssh-proxy_secret))"
          uaa:
            ca_cert: "((uaa_ssl.ca))"
            port: 8443
          bbs: &diego_bbs_client_properties
            ca_cert: "((diego_bbs_client.ca))"
            client_cert: "((diego_bbs_client.certificate))"
            client_key: "((diego_bbs_client.private_key))"
  - name: file_server
    release: diego
  - name: auctioneer
    release: diego
    properties:
      diego:
        auctioneer:
          bbs: *diego_bbs_client_properties
          ca_cert: "((diego_auctioneer_server.ca))"
          server_cert: "((diego_auctioneer_server.certificate))"
          server_key: "((diego_auctioneer_server.private_key))"
          rep:
            require_tls: true
            ca_cert: "((diego_rep_client.ca))"
            client_cert: "((diego_rep_client.certificate))"
            client_key: "((diego_rep_client.private_key))"
  - name: metron_agent
    release: loggregator
    properties: *metron_agent_properties
- name: diego-cell
  azs:
  - z1
  - z2
  instances: 2
  vm_type: r3.xlarge
  vm_extensions:
  - 100GB_ephemeral_disk
  stemcell: default
  networks:
  - name: private
  jobs:
  - name: consul_agent
    release: consul
    consumes:
      consul: {from: consul_server}
  - name: cflinuxfs2-rootfs-setup
    release: cflinuxfs2-rootfs
  - name: garden
    release: garden-runc
=======
>>>>>>> e03de616
    properties:
      garden:
        default_container_grace_time: 0
        destroy_containers_on_start: true
        graph_cleanup_threshold_in_mb: 0
        deny_networks:
        - 0.0.0.0/0
        persistent_image_list:
        - "/var/vcap/packages/cflinuxfs2/rootfs"
  - name: rep
    release: diego
    properties:
      diego:
        executor:
          ca_certs_for_downloads: "((blobstore_tls.ca))"
        rep:
          bbs: *diego_bbs_client_properties
          preloaded_rootfses:
          - cflinuxfs2:/var/vcap/packages/cflinuxfs2/rootfs
          require_tls: true
          ca_cert: "((diego_rep_server.ca))"
          server_cert: "((diego_rep_server.certificate))"
          server_key: "((diego_rep_server.private_key))"
  - name: metron_agent
    release: loggregator
    properties: *metron_agent_properties
  - name: cfdot
    release: diego
    properties:
      diego:
        cfdot:
          bbs: *diego_bbs_client_properties
- name: route-emitter
  azs:
  - z1
  - z2
  instances: 2
  vm_type: m3.medium
  stemcell: default
  networks:
  - name: private
  jobs:
  - name: consul_agent
    release: consul
    consumes:
      consul: {from: consul_server}
  - name: route_emitter
    release: diego
    properties:
      diego:
        route_emitter:
          bbs:
            ca_cert: "((diego_bbs_client.ca))"
            client_cert: "((diego_bbs_client.certificate))"
            client_key: "((diego_bbs_client.private_key))"
            require_ssl: true
  - name: metron_agent
    release: loggregator
    properties: *metron_agent_properties
- name: cc-clock
  azs:
  - z1
  instances: 1
  vm_type: m3.large
  vm_extensions:
  - 10GB_ephemeral_disk
  stemcell: default
  networks:
  - name: private
  jobs:
  - name: consul_agent
    release: consul
    consumes:
      consul: {from: consul_server}
  - name: cloud_controller_clock
    release: capi
    properties:
      hm9000:
        port: -1
      cc:
        db_encryption_key: "((cc_db_encryption_key))"
        default_to_diego_backend: true
        install_buildpacks: *cc_install_buildpacks
        default_running_security_groups: *cc_default_running_security_groups
        default_staging_security_groups: *cc_default_staging_security_groups
        security_group_definitions: *cc_security_group_definitions
        internal_api_password: "((cc_internal_api_password))"
        bulk_api_password: "((cc_bulk_api_password))"
        quota_definitions: *quota_definitions
        staging_upload_user: staging_user
        staging_upload_password: "((cc_staging_upload_password))"
        resource_pool: *blobstore-properties
        packages: *blobstore-properties
        droplets: *blobstore-properties
        buildpacks: *blobstore-properties
        mutual_tls: *cc_mutual_tls
      ccdb: *ccdb
      system_domain: "((system_domain))"
      app_domains: *app_domains
      app_ssh: *app_ssh
      uaa:
        ca_cert: "((uaa_ssl.ca))"
        clients:
          cc-service-dashboards:
            secret: "((uaa_clients_cc-service-dashboards_secret))"
        url: https://uaa.((system_domain))
        jwt:
          verification_key: "((uaa_jwt_signing_key.public_key))"
        ssl:
          port: 8443
  - name: metron_agent
    release: loggregator
    properties: *metron_agent_properties
  - name: statsd_injector
    release: statsd-injector
    properties: *statsd_injector_properties
- name: cc-bridge
  azs:
  - z1
  - z2
  instances: 2
  vm_type: m3.medium
  vm_extensions:
  - 10GB_ephemeral_disk
  stemcell: default
  networks:
  - name: private
  jobs:
  - name: consul_agent
    release: consul
    consumes:
      consul: {from: consul_server}
  - name: stager
    release: capi
    properties:
      capi:
        stager:
          bbs: *diego_bbs_client_properties
          cc:
            basic_auth_password: "((cc_internal_api_password))"
  - name: nsync
    release: capi
    properties:
      diego:
        ssl: &ssl
          skip_cert_verify: true
      capi:
        nsync:
          bbs: *diego_bbs_client_properties
          cc:
            basic_auth_password: "((cc_internal_api_password))"
            base_url: https://api.((system_domain))
          diego_privileged_containers: true
  - name: tps
    release: capi
    properties:
      capi:
        tps:
          bbs: *diego_bbs_client_properties
          cc:
            ca_cert: "((cc_bridge_tps.ca))"
            client_cert: "((cc_bridge_tps.certificate))"
            client_key: "((cc_bridge_tps.private_key))"
  - name: cc_uploader
    release: capi
    properties:
      diego:
        ssl: *ssl
  - name: metron_agent
    release: loggregator
    properties: *metron_agent_properties
- name: doppler
  azs:
  - z1
  - z2
  instances: 2
  vm_type: m3.medium
  vm_extensions:
  - 10GB_ephemeral_disk
  stemcell: default
  networks:
  - name: private
  jobs:
  - name: consul_agent
    release: consul
    consumes:
      consul: {from: consul_server}
    properties:
      consul:
        agent:
          services:
            doppler:
              name: doppler
  - name: doppler
    release: loggregator
    properties:
      doppler:
        etcd:
          client_cert: "((etcd_client.certificate))"
          client_key: "((etcd_client.private_key))"
      loggregator:
        tls:
          ca_cert: "((loggregator_tls_doppler.ca))"
          doppler:
            cert: "((loggregator_tls_doppler.certificate))"
            key: "((loggregator_tls_doppler.private_key))"
        etcd:
          require_ssl: true
          ca_cert: "((etcd_server.ca))"
          machines:
          - cf-etcd.service.cf.internal
      doppler_endpoint:
        shared_secret: "((dropsonde_shared_secret))"
  - name: syslog_drain_binder
    release: loggregator
    properties:
      loggregator:
        tls:
          syslogdrainbinder:
            cert: "((loggregator_tls_syslogdrainbinder.certificate))"
            key: "((loggregator_tls_syslogdrainbinder.private_key))"
        etcd:
          require_ssl: true
          ca_cert: "((etcd_server.ca))"
          machines:
          - cf-etcd.service.cf.internal
      syslog_drain_binder:
        etcd:
          client_cert: "((etcd_client.certificate))"
          client_key: "((etcd_client.private_key))"
      system_domain: "((system_domain))"
      cc:
        mutual_tls:
          ca_cert: "((loggregator_tls_syslogdrainbinder.ca))"
        srv_api_uri: https://api.((system_domain))
      ssl: *ssl
  - name: metron_agent
    release: loggregator
    properties: *metron_agent_properties
- name: log-api
  azs:
  - z1
  - z2
  instances: 2
  vm_type: t2.small
  vm_extensions:
  - 10GB_ephemeral_disk
  stemcell: default
  update:
    max_in_flight: 1
    serial: true
  networks:
  - name: private
  jobs:
  - name: consul_agent
    release: consul
    consumes:
      consul: {from: consul_server}
    properties:
      consul:
        agent:
          services:
            loggregator_trafficcontroller: {}
  - name: loggregator_trafficcontroller
    release: loggregator
    properties:
      traffic_controller:
        etcd:
          client_cert: "((etcd_client.certificate))"
          client_key: "((etcd_client.private_key))"
      uaa:
        url: https://uaa.((system_domain))
      loggregator:
        tls:
          ca_cert: "((loggregator_tls_tc.ca))"
          trafficcontroller:
            cert: "((loggregator_tls_tc.certificate))"
            key: "((loggregator_tls_tc.private_key))"
        etcd:
          require_ssl: true
          ca_cert: "((etcd_server.ca))"
          machines:
          - cf-etcd.service.cf.internal
        uaa:
          client_secret: "((uaa_clients_doppler_secret))"
      system_domain: "((system_domain))"
      ssl: *ssl
      cc:
        srv_api_uri: "http://cloud-controller-ng.service.cf.internal:9022"
  - name: route_registrar
    release: routing
    properties:
      route_registrar:
        routes:
        - name: loggregator
          port: 8080
          registration_interval: 20s
          uris:
          - loggregator.((system_domain))
        - name: doppler
          port: 8081
          registration_interval: 20s
          uris:
          - doppler.((system_domain))
          - "*.doppler.((system_domain))"
  - name: metron_agent
    release: loggregator
    properties: *metron_agent_properties

variables:
- name: blobstore_admin_users_password
  type: password
- name: blobstore_secure_link_secret
  type: password
- name: cc_bulk_api_password
  type: password
- name: cc_db_encryption_key
  type: password
- name: cc_internal_api_password
  type: password
- name: cc_staging_upload_password
  type: password
- name: cf_mysql_mysql_admin_password
  type: password
- name: cf_mysql_mysql_cluster_health_password
  type: password
- name: cf_mysql_mysql_galera_healthcheck_endpoint_password
  type: password
- name: cf_mysql_mysql_galera_healthcheck_password
  type: password
- name: cf_mysql_mysql_roadmin_password
  type: password
- name: cf_mysql_proxy_api_password
  type: password
- name: cc_database_password
  type: password
- name: diego_database_password
  type: password
- name: uaa_database_password
  type: password
- name: nats_password
  type: password
- name: router_status_password
  type: password
- name: uaa_scim_users_admin_password
  type: password
- name: dropsonde_shared_secret
  type: password
- name: router_route_services_secret
  type: password
- name: uaa_admin_client_secret
  type: password
- name: uaa_clients_cc-routing_secret
  type: password
- name: uaa_clients_cc-service-dashboards_secret
  type: password
- name: uaa_clients_cloud_controller_username_lookup_secret
  type: password
- name: uaa_clients_doppler_secret
  type: password
- name: uaa_clients_gorouter_secret
  type: password
- name: uaa_clients_ssh-proxy_secret
  type: password
- name: uaa_clients_tcp_emitter_secret
  type: password
- name: uaa_clients_tcp_router_secret
  type: password
- name: diego_bbs_encryption_keys_passphrase
  type: password
- name: consul_encrypt_key
  type: password
- name: diego_ssh_proxy_host_key
  type: ssh
- name: uaa_jwt_signing_key
  type: rsa
- name: service_cf_internal_ca
  type: certificate
  options:
    is_ca: true
    common_name: internalCA
- name: etcd_ca
  type: certificate
  options:
    is_ca: true
    common_name: etcdCA
- name: etcd_server
  type: certificate
  options:
    ca: etcd_ca
    common_name: etcd.service.cf.internal
    alternative_names:
    - "*.etcd.service.cf.internal"
    - etcd.service.cf.internal
    - "*.cf-etcd.service.cf.internal"
    - cf-etcd.service.cf.internal
    extended_key_usage:
    - server_auth
- name: etcd_client
  type: certificate
  options:
    ca: etcd_ca
    common_name: clientName
    extended_key_usage:
    - client_auth
- name: etcd_peer_ca
  type: certificate
  options:
    is_ca: true
    common_name: peerCA
- name: etcd_peer
  type: certificate
  options:
    ca: etcd_peer_ca
    common_name: etcd.service.cf.internal
    alternative_names:
    - "*.etcd.service.cf.internal"
    - etcd.service.cf.internal
    - "*.cf-etcd.service.cf.internal"
    - cf-etcd.service.cf.internal
    extended_key_usage:
    - client_auth
    - server_auth
- name: blobstore_tls
  type: certificate
  options:
    ca: service_cf_internal_ca
    common_name: blobstore.service.cf.internal
- name: consul_agent_ca
  type: certificate
  options:
    is_ca: true
    common_name: consulCA
- name: consul_agent
  type: certificate
  options:
    ca: consul_agent_ca
    common_name: consul_agent
    extended_key_usage:
    - client_auth
    - server_auth
    alternative_names:
    - 127.0.0.1
- name: consul_server
  type: certificate
  options:
    ca: consul_agent_ca
    common_name: server.dc1.cf.internal
    extended_key_usage:
    - client_auth
    - server_auth
- name: diego_auctioneer_client
  type: certificate
  options:
    ca: service_cf_internal_ca
    common_name: auctioneer client
    extended_key_usage:
    - client_auth
- name: diego_auctioneer_server
  type: certificate
  options:
    ca: service_cf_internal_ca
    common_name: auctioneer.service.cf.internal
    extended_key_usage:
    - server_auth
    alternative_names:
    - "*.auctioneer.service.cf.internal"
    - auctioneer.service.cf.internal
- name: diego_bbs_client
  type: certificate
  options:
    ca: service_cf_internal_ca
    common_name: bbs client
    extended_key_usage:
    - client_auth
- name: diego_bbs_server
  type: certificate
  options:
    ca: service_cf_internal_ca
    common_name: bbs.service.cf.internal
    extended_key_usage:
    - server_auth
    - client_auth
    alternative_names:
    - "*.bbs.service.cf.internal"
    - bbs.service.cf.internal
- name: diego_rep_client
  type: certificate
  options:
    ca: service_cf_internal_ca
    common_name: rep client
    extended_key_usage:
    - client_auth
- name: diego_rep_server
  type: certificate
  options:
    ca: service_cf_internal_ca
    common_name: cell.service.cf.internal
    extended_key_usage:
    - server_auth
    alternative_names:
    - "*.cell.service.cf.internal"
    - cell.service.cf.internal
- name: diego_consul_client
  type: certificate
  options:
    ca: consul_agent_ca
    common_name: diego consul client
    extended_key_usage:
    - client_auth
- name: loggregator_ca
  type: certificate
  options:
    is_ca: true
    common_name: loggregatorCA
- name: loggregator_tls_statsdinjector
  type: certificate
  options:
    ca: loggregator_ca
    common_name: statsdinjector
    extended_key_usage:
    - client_auth
- name: loggregator_tls_metron
  type: certificate
  options:
    ca: loggregator_ca
    common_name: metron
    extended_key_usage:
    - client_auth
    - server_auth
- name: loggregator_tls_doppler
  type: certificate
  options:
    ca: loggregator_ca
    common_name: doppler
    extended_key_usage:
    - client_auth
    - server_auth
- name: loggregator_tls_tc
  type: certificate
  options:
    ca: loggregator_ca
    common_name: trafficcontroller
    extended_key_usage:
    - client_auth
    - server_auth
- name: loggregator_tls_syslogdrainbinder
  type: certificate
  options:
    ca: service_cf_internal_ca
    common_name: syslogdrainbinder
    extended_key_usage:
    - client_auth
- name: router_ca
  type: certificate
  options:
    is_ca: true
    common_name: routerCA
- name: router_ssl
  type: certificate
  options:
    ca: router_ca
    common_name: routerSSL
    alternative_names:
    - "((system_domain))"
    - "*.((system_domain))"
- name: uaa_ca
  type: certificate
  options:
    is_ca: true
    common_name: uaaCA
- name: uaa_ssl
  type: certificate
  options:
    ca: uaa_ca
    common_name: uaa.service.cf.internal
    alternative_names:
    - uaa.service.cf.internal
- name: uaa_login_saml
  type: certificate
  options:
    ca: uaa_ca
    common_name: uaa_login_saml
- name: cc_tls
  type: certificate
  options:
    ca: service_cf_internal_ca
    common_name: cloud-controller-ng.service.cf.internal
    extended_key_usage:
    - client_auth
    - server_auth
- name: cc_bridge_tps
  type: certificate
  options:
    ca: service_cf_internal_ca
    common_name: tps_watcher
    extended_key_usage:
    - client_auth

releases:
- name: binary-buildpack
  url: https://bosh.io/d/github.com/cloudfoundry/binary-buildpack-release?v=1.0.9
  version: 1.0.9
  sha1: 01a705cbd71e83716f09b4736e4bb9a91c8a7d12
- name: capi
  url: https://bosh.io/d/github.com/cloudfoundry/capi-release?v=1.23.0
  version: 1.23.0
  sha1: e99a844de658f52060aa8c2406e3a6310c8f081d
- name: cf-mysql
  url: https://bosh.io/d/github.com/cloudfoundry/cf-mysql-release?v=34
  version: "34"
  sha1: 87bc9e3fc19030c6feda72e96dd64fc0a2e5d059
- name: cf-smoke-tests
  url: https://bosh.io/d/github.com/cloudfoundry/cf-smoke-tests-release?v=16
  version: "16"
  sha1: b99f12f2702c2cb64319aeae4d618229559f413b
- name: cflinuxfs2-rootfs
  url: https://bosh.io/d/github.com/cloudfoundry/cflinuxfs2-rootfs-release?v=1.56.0
  version: 1.56.0
  sha1: f9e7fc8ae2b2be1e68f02c875e5bbc07639435e0
- name: consul
  url: https://bosh.io/d/github.com/cloudfoundry-incubator/consul-release?v=158
  version: "158"
  sha1: d86e407811e22800eda86eb2c3b40a07be23d23d
- name: diego
  url: https://bosh.io/d/github.com/cloudfoundry/diego-release?v=1.10.0
  version: 1.10.0
  sha1: 3a9c9e5dacdcd65b2630b30cf9ed36f17fa3111d
- name: dotnet-core-buildpack
  url: https://bosh.io/d/github.com/cloudfoundry/dotnet-core-buildpack-release?v=1.0.11
  version: 1.0.11
  sha1: 09a4372d0086fe4de9e42e3fc13a767c35753f5b
- name: etcd
  url: https://bosh.io/d/github.com/cloudfoundry-incubator/etcd-release?v=99
  version: "99"
  sha1: 695b23a8e4fd2472c015042bb7b298ab7f0780f0
- name: garden-runc
  url: https://bosh.io/d/github.com/cloudfoundry/garden-runc-release?v=1.3.0
  version: 1.3.0
  sha1: 816044289381e3b7b66dd73fbcb20005594026a3
- name: go-buildpack
  url: https://bosh.io/d/github.com/cloudfoundry/go-buildpack-release?v=1.7.18
  version: 1.7.18
  sha1: ac78a04032348417b23eaf404c9ed16f5f9913c6
- name: java-buildpack
  url: https://bosh.io/d/github.com/cloudfoundry/java-buildpack-release?v=3.13
  version: "3.13"
  sha1: 71f6dfb55abfe814a1f6637f16a4844923a9da69
- name: loggregator
  url: https://bosh.io/d/github.com/cloudfoundry/loggregator?v=80
  version: "80"
  sha1: db8ae473bb22bcb15f899f97343b9c5830eff50c
- name: nats
  url: https://bosh.io/d/github.com/cloudfoundry/nats-release?v=15
  version: "15"
  sha1: 834a319683df2b7bfcc0dc14579d122079ddf770
- name: nodejs-buildpack
  url: https://bosh.io/d/github.com/cloudfoundry/nodejs-buildpack-release?v=1.5.29
  version: 1.5.29
  sha1: 7708f163756ddfb8d7b58b0c37f9d65b98465c23
- name: php-buildpack
  url: https://bosh.io/d/github.com/cloudfoundry/php-buildpack-release?v=4.3.27
  version: 4.3.27
  sha1: 3c5b04406742e6df015fad9b512fdafa24ac33ee
- name: python-buildpack
  url: https://bosh.io/d/github.com/cloudfoundry/python-buildpack-release?v=1.5.15
  version: 1.5.15
  sha1: b34d9ad419d41ec3b08a30bc2cd6683f26fcc767
- name: routing
  url: https://bosh.io/d/github.com/cloudfoundry-incubator/cf-routing-release?v=0.147.0
  version: 0.147.0
  sha1: 526af8e02a170b424f80148eed95f373bf831a6a
- name: ruby-buildpack
  url: https://bosh.io/d/github.com/cloudfoundry/ruby-buildpack-release?v=1.6.34
  version: 1.6.34
  sha1: 029140faa7d988ec1004c2940430b8086c76a6a6
- name: staticfile-buildpack
  url: https://bosh.io/d/github.com/cloudfoundry/staticfile-buildpack-release?v=1.3.17
  version: 1.3.17
  sha1: df4ddf0c0704002553bde9bf43a99a0a080e9e73
- name: statsd-injector
  url: https://bosh.io/d/github.com/cloudfoundry/statsd-injector-release?v=1.0.22
  version: 1.0.22
  sha1: fa54cf071b9b9f27fb19cbca5da3683a7872b26a
- name: uaa
  url: https://bosh.io/d/github.com/cloudfoundry/uaa-release?v=28
  version: "28"
  sha1: f31f4358664cb067587143848a85f0e6f7a45485
stemcells:
- alias: default
  os: ubuntu-trusty
  version: "3363.12"<|MERGE_RESOLUTION|>--- conflicted
+++ resolved
@@ -585,22 +585,9 @@
         buildpacks: *blobstore-properties
         mutual_tls: *cc_mutual_tls
       ccdb: *ccdb
-<<<<<<< HEAD
-      system_domain: "((system_domain))"
-      system_domain_organization: default_org
-      app_domains: *app_domains
-      app_ssh: *app_ssh
-=======
-      ssl: *ssl
       system_domain: "((system_domain))"
       app_domains: *app_domains
       app_ssh: *app_ssh
-      nats:
-        machines: *nats_machines
-        password: "((nats_password))"
-        port: 4222
-        user: nats
->>>>>>> e03de616
       uaa:
         ca_cert: "((uaa_ssl.ca))"
         clients:
@@ -631,7 +618,6 @@
     release: staticfile-buildpack
   - name: route_registrar
     release: routing
-<<<<<<< HEAD
     properties:
       route_registrar:
         routes:
@@ -812,8 +798,6 @@
     release: cflinuxfs2-rootfs
   - name: garden
     release: garden-runc
-=======
->>>>>>> e03de616
     properties:
       garden:
         default_container_grace_time: 0
