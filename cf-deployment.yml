---
name: cf
update:
  canaries: 1
  canary_watch_time: 30000-1200000
  max_in_flight: 5
  serial: false
  update_watch_time: 5000-1200000
instance_groups:
- name: consul
  azs:
  - z1
  - z2
  - z3
  instances: 3
  persistent_disk_type: 5GB
  vm_type: m3.medium
  stemcell: default
  update:
    max_in_flight: 1
    serial: true
  networks:
  - name: private
    static_ips: &consul_ips
    - 10.0.31.190
    - 10.0.47.190
    - 10.0.63.190
  jobs:
  - name: consul_agent
    release: consul
    properties:
      consul:
        agent:
          mode: server
          domain: cf.internal
          servers: &consul_machines
            lan: *consul_ips
        encrypt_keys:
        - "((consul_encrypt_key))"
        agent_cert: "((consul_agent.certificate))"
        agent_key: "((consul_agent.private_key))"
        ca_cert: "((consul_agent.ca))"
        server_cert: "((consul_server.certificate))"
        server_key: "((consul_server.private_key))"
  - name: metron_agent
    release: loggregator
    properties: &metron_agent_properties
      syslog_daemon_config:
        enable: false
      metron_agent:
        deployment: "((system_domain))"
        etcd:
          client_cert: "((etcd_client.certificate))"
          client_key: "((etcd_client.private_key))"
      metron_endpoint:
        shared_secret: "((dropsonde_shared_secret))"
      loggregator:
        tls:
          ca_cert: "((loggregator_ca.certificate))"
          metron:
            cert: "((loggregator_tls_metron.certificate))"
            key: "((loggregator_tls_metron.private_key))"
        etcd:
          require_ssl: true
          ca_cert: "((etcd_server.ca))"
          machines:
          - etcd.service.cf.internal
- name: nats
  azs:
  - z1
  - z2
  instances: 2
  vm_type: c3.large
  vm_extensions:
  - 5GB_ephemeral_disk
  stemcell: default
  networks:
  - name: private
    static_ips: &nats_machines
    - 10.0.31.191
    - 10.0.47.191
  jobs:
  - name: consul_agent
    release: consul
    properties:
      consul:
        agent:
          mode: client
          domain: cf.internal
          servers: *consul_machines
        encrypt_keys:
        - "((consul_encrypt_key))"
        agent_cert: "((consul_agent.certificate))"
        agent_key: "((consul_agent.private_key))"
        ca_cert: "((consul_agent.ca))"
        server_cert: "((consul_server.certificate))"
        server_key: "((consul_server.private_key))"
  - name: nats_stream_forwarder
    release: nats
    properties:
      nats: &nats_properties
        machines: *nats_machines
        password: "((nats_password))"
        port: 4222
        user: nats
  - name: nats
    release: nats
    properties:
      nats:
        password: "((nats_password))"
        user: nats
        debug: true
        monitor_port: 9222
        prof_port: 6060
        trace: false
  - name: metron_agent
    release: loggregator
    properties: *metron_agent_properties
- name: etcd
  azs:
  - z1
  - z2
  - z3
  instances: 3
  persistent_disk_type: 5GB
  vm_type: m3.medium
  vm_extensions:
  - 5GB_ephemeral_disk
  stemcell: default
  update:
    serial: true
    max_in_flight: 1
  networks:
  - name: private
  jobs:
  - name: consul_agent
    release: consul
    properties:
      consul:
        agent:
          mode: client
          domain: cf.internal
          servers: *consul_machines
          services:
            etcd: {}
        encrypt_keys:
        - "((consul_encrypt_key))"
        agent_cert: "((consul_agent.certificate))"
        agent_key: "((consul_agent.private_key))"
        ca_cert: "((consul_agent.ca))"
        server_cert: "((consul_server.certificate))"
        server_key: "((consul_server.private_key))"
  - name: etcd
    release: etcd
    properties:
      etcd:
        advertise_urls_dns_suffix: etcd.service.cf.internal
        cluster:
        - instances: 3
          name: etcd
        peer_require_ssl: true
        require_ssl: true
        ca_cert: "((etcd_client.ca))"
        client_cert: "((etcd_client.certificate))"
        client_key: "((etcd_client.private_key))"
        server_cert: "((etcd_server.certificate))"
        server_key: "((etcd_server.private_key))"
        peer_ca_cert: "((etcd_peer.ca))"
        peer_cert: "((etcd_peer.certificate))"
        peer_key: "((etcd_peer.private_key))"
  - name: etcd_metrics_server
    release: etcd
    properties:
      etcd_metrics_server:
        etcd:
          dns_suffix: etcd.service.cf.internal
          require_ssl: true
          ca_cert: "((etcd_server.ca))"
          client_cert: "((etcd_client.certificate))"
          client_key: "((etcd_client.private_key))"
  - name: metron_agent
    release: loggregator
    properties: *metron_agent_properties
- name: mysql
  azs:
  - z1
  persistent_disk_type: 10GB
  instances: 1
  vm_type: m3.large
  vm_extensions:
  - 10GB_ephemeral_disk
  stemcell: default
  update:
    serial: true
  networks:
  - name: private
    static_ips:
    - 10.0.31.193
  jobs:
  - name: consul_agent
    release: consul
    properties:
      consul:
        agent:
          mode: client
          domain: cf.internal
          servers: *consul_machines
        encrypt_keys:
        - "((consul_encrypt_key))"
        agent_cert: "((consul_agent.certificate))"
        agent_key: "((consul_agent.private_key))"
        ca_cert: "((consul_agent.ca))"
        server_cert: "((consul_server.certificate))"
        server_key: "((consul_server.private_key))"
  - name: mysql
    release: cf-mysql
    properties:
      network_name: private
      cf_mysql:
        mysql:
          galera_healthcheck:
            db_password: "((cf_mysql_mysql_galera_healthcheck_password))"
            endpoint_username: galera_healthcheck
            endpoint_password: "((cf_mysql_mysql_galera_healthcheck_endpoint_password))"
          admin_password: "((cf_mysql_mysql_admin_password))"
          roadmin_password: "((cf_mysql_mysql_roadmin_password))"
          cluster_health:
            password: "((cf_mysql_mysql_cluster_health_password))"
          seeded_databases:
          - name: cloud_controller
            username: cloud_controller
            password: "((cf_mysql_mysql_seeded_databases_cc_password))"
          - name: uaa
            username: uaa
            password: "((cf_mysql_mysql_seeded_databases_uaa_password))"
          - name: diego
            username: diego
            password: "((cf_mysql_mysql_seeded_databases_diego_password))"
          database_startup_timeout: 600
          cluster_ips:
          - 10.0.31.193
  - name: metron_agent
    release: loggregator
    properties: *metron_agent_properties
- name: diego-bbs
  azs:
  - z1
  - z2
  instances: 2
  vm_type: m3.large
  stemcell: default
  networks:
  - name: private
  jobs:
  - name: consul_agent
    release: consul
    properties:
      consul:
        agent:
          mode: client
          domain: cf.internal
          servers: *consul_machines
        encrypt_keys:
        - "((consul_encrypt_key))"
        agent_cert: "((consul_agent.certificate))"
        agent_key: "((consul_agent.private_key))"
        ca_cert: "((consul_agent.ca))"
        server_cert: "((consul_server.certificate))"
        server_key: "((consul_server.private_key))"
  - name: bbs
    release: diego
    properties:
      diego:
        bbs:
          active_key_label: key-2016-06
          encryption_keys:
          - label: key-2016-06
            passphrase: "((diego_bbs_encryption_keys_passphrase))"
          sql:
            db_host: 10.0.31.193
            db_port: 3306
            db_schema: diego
            db_username: diego
            db_password: "((cf_mysql_mysql_seeded_databases_diego_password))"
            db_driver: mysql
          etcd:
            machines: []
            ca_cert: nil
            client_cert: nil
            client_key: nil
          ca_cert: "((diego_bbs.ca))"
          server_cert: "((diego_bbs_server.certificate))"
          server_key: "((diego_bbs_server.private_key))"
  - name: metron_agent
    release: loggregator
    properties: *metron_agent_properties
- name: uaa
  azs:
  - z1
  - z2
  instances: 2
  vm_type: m3.medium
  vm_extensions:
  - 10GB_ephemeral_disk
  stemcell: default
  networks:
  - name: private
  jobs:
  - name: consul_agent
    release: consul
    properties:
      consul:
        agent:
          mode: client
          domain: cf.internal
          servers: *consul_machines
          services:
            uaa: {}
        encrypt_keys:
        - "((consul_encrypt_key))"
        agent_cert: "((consul_agent.certificate))"
        agent_key: "((consul_agent.private_key))"
        ca_cert: "((consul_agent.ca))"
        server_cert: "((consul_server.certificate))"
        server_key: "((consul_server.private_key))"
  - name: uaa
    release: uaa
    properties:
      login:
        saml:
          serviceProviderKey: "((uaa_login_saml.private_key))"
          serviceProviderKeyPassword: ''
          serviceProviderCertificate: "((uaa_login_saml.certificate))"
      uaa:
        sslCertificate: "((uaa_ssl.certificate))"
        sslPrivateKey: "((uaa_ssl.private_key))"
        zones:
          internal:
            hostnames:
            - uaa.service.cf.internal
        url: https://uaa.((system_domain))
        admin:
          client_secret: "((uaa_admin_client_secret))"
        scim:
          users:
          - name: admin
            password: "((uaa_scim_users_admin_password))"
            groups:
            - cloud_controller.admin
            - doppler.firehose
            - openid
            - routing.router_groups.read
            - routing.router_groups.write
            - scim.read
            - scim.write
        login:
          client_secret: "((uaa_login_client_secret))"
        jwt:
          signing_key: "((uaa_jwt_signing_key.private_key))"
          verification_key: "((uaa_jwt_signing_key.public_key))"
        clients:
          cc-service-dashboards:
            authorities: clients.read,clients.write,clients.admin
            authorized-grant-types: client_credentials
            scope: openid,cloud_controller_service_permissions.read
            secret: "((uaa_clients_cc-service-dashboards_secret))"
          cc_routing:
            authorities: routing.router_groups.read
            authorized-grant-types: client_credentials
            secret: "((uaa_clients_cc-routing_secret))"
          cf:
            access-token-validity: 600
            authorities: uaa.none
            authorized-grant-types: password,refresh_token
            override: true
            refresh-token-validity: 2592000
            scope: cloud_controller.read,cloud_controller.write,openid,password.write,cloud_controller.admin,scim.read,scim.write,doppler.firehose,uaa.user,routing.router_groups.read,routing.router_groups.write
          cloud_controller_username_lookup:
            authorities: scim.userids
            authorized-grant-types: client_credentials
            secret: "((uaa_clients_cloud_controller_username_lookup_secret))"
          doppler:
            authorities: uaa.resource
            override: true
            secret: "((uaa_clients_doppler_secret))"
          gorouter:
            authorities: routing.routes.read
            authorized-grant-types: client_credentials,refresh_token
            secret: "((uaa_clients_gorouter_secret))"
          ssh-proxy:
            authorized-grant-types: authorization_code
            autoapprove: true
            override: true
            redirect-uri: "/login"
            scope: openid,cloud_controller.read,cloud_controller.write
            secret: "((uaa_clients_ssh-proxy_secret))"
          tcp_emitter:
            authorities: routing.routes.write,routing.routes.read,routing.router_groups.read
            authorized-grant-types: client_credentials,refresh_token
            secret: "((uaa_clients_tcp_emitter_secret))"
          tcp_router:
            authorities: routing.routes.read,routing.router_groups.read
            authorized-grant-types: client_credentials,refresh_token
            secret: "((uaa_clients_tcp_router_secret))"
      uaadb:
        address: 10.0.31.193
        databases:
        - name: uaa
          tag: uaa
        db_scheme: mysql
        port: 3306
        roles:
        - name: uaa
          password: "((cf_mysql_mysql_seeded_databases_uaa_password))"
          tag: admin
  - name: route_registrar
    release: routing
    properties:
      route_registrar:
        routes:
        - health_check:
            name: uaa-healthcheck
            script_path: "/var/vcap/jobs/uaa/bin/health_check"
          name: uaa
          port: 8080
          registration_interval: 4s
          tags:
            component: uaa
          uris:
          - uaa.((system_domain))
          - "*.uaa.((system_domain))"
          - login.((system_domain))
          - "*.login.((system_domain))"
      nats:
        machines: *nats_machines
        password: "((nats_password))"
        port: 4222
        user: nats
  - name: metron_agent
    release: loggregator
    properties: *metron_agent_properties
  - name: statsd-injector
    release: loggregator
- name: diego-brain
  azs:
  - z1
  - z2
  instances: 2
  vm_type: m3.medium
  vm_extensions:
  - ssh-proxy-lb
  stemcell: default
  networks:
  - name: private
  jobs:
  - name: consul_agent
    release: consul
    properties:
      consul:
        agent:
          mode: client
          domain: cf.internal
          servers: *consul_machines
        encrypt_keys:
        - "((consul_encrypt_key))"
        agent_cert: "((consul_agent.certificate))"
        agent_key: "((consul_agent.private_key))"
        ca_cert: "((consul_agent.ca))"
        server_cert: "((consul_server.certificate))"
        server_key: "((consul_server.private_key))"
  - name: ssh_proxy
    release: diego
    properties:
      diego:
        ssl:
          skip_cert_verify: true
        ssh_proxy:
          enable_cf_auth: true
          host_key: "((diego_ssh_proxy_host_key.private_key))"
          uaa_secret: "((uaa_clients_ssh-proxy_secret))"
          uaa_token_url: https://uaa.((system_domain))/oauth/token
          bbs: &diego_bbs_client_properties
            ca_cert: "((diego_bbs.ca))"
            client_cert: "((diego_bbs_client.certificate))"
            client_key: "((diego_bbs_client.private_key))"
  - name: file_server
    release: diego
  - name: auctioneer
    release: diego
    properties:
      diego:
        auctioneer:
          bbs: *diego_bbs_client_properties
  - name: metron_agent
    release: loggregator
    properties: *metron_agent_properties
- name: diego-cell
  azs:
  - z1
  - z2
  instances: 2
  vm_type: r3.xlarge
  vm_extensions:
  - 100GB_ephemeral_disk
  stemcell: default
  networks:
  - name: private
  jobs:
  - name: consul_agent
    release: consul
    properties:
      consul:
        agent:
          mode: client
          domain: cf.internal
          servers: *consul_machines
        encrypt_keys:
        - "((consul_encrypt_key))"
        agent_cert: "((consul_agent.certificate))"
        agent_key: "((consul_agent.private_key))"
        ca_cert: "((consul_agent.ca))"
        server_cert: "((consul_server.certificate))"
        server_key: "((consul_server.private_key))"
  - name: cflinuxfs2-rootfs-setup
    release: cflinuxfs2-rootfs
  - name: garden
    release: garden-runc
    properties:
      garden:
        default_container_grace_time: 0
        destroy_containers_on_start: true
        graph_cleanup_threshold_in_mb: 0
        deny_networks:
        - 0.0.0.0/0
        persistent_image_list:
        - "/var/vcap/packages/cflinuxfs2/rootfs"
  - name: rep
    release: diego
    properties:
      diego:
        rep:
          bbs: *diego_bbs_client_properties
          preloaded_rootfses:
          - cflinuxfs2:/var/vcap/packages/cflinuxfs2/rootfs
        ssl:
          skip_cert_verify: true
  - name: metron_agent
    release: loggregator
    properties: *metron_agent_properties
- name: router
  azs:
  - z1
  - z2
  instances: 2
  vm_type: m3.medium
  vm_extensions:
  - router-lb
  stemcell: default
  networks:
  - name: private
  jobs:
  - name: consul_agent
    release: consul
    properties:
      consul:
        agent:
          mode: client
          domain: cf.internal
          servers: *consul_machines
          services:
            gorouter: {}
        encrypt_keys:
        - "((consul_encrypt_key))"
        agent_cert: "((consul_agent.certificate))"
        agent_key: "((consul_agent.private_key))"
        ca_cert: "((consul_agent.ca))"
        server_cert: "((consul_server.certificate))"
        server_key: "((consul_server.private_key))"
  - name: gorouter
    release: routing
    properties:
      nats: *nats_properties
      router:
        enable_ssl: true
        ssl_cert: "((router_ssl.certificate))"
        ssl_key: "((router_ssl.private_key))"
        status:
          password: "((router_status_password))"
          user: router-status
        route_services_secret: "((router_route_services_secret))"
        ssl_skip_validation: true
      uaa:
        clients:
          gorouter:
            secret: "((uaa_clients_gorouter_secret))"
        ca_cert: "((uaa_ca.certificate))"
        ssl:
          port: 8443
  - name: metron_agent
    release: loggregator
    properties: *metron_agent_properties
- name: route-emitter
  azs:
  - z1
  - z2
  instances: 2
  vm_type: m3.medium
  stemcell: default
  networks:
  - name: private
  jobs:
  - name: consul_agent
    release: consul
    properties:
      consul:
        agent:
          mode: client
          domain: cf.internal
          servers: *consul_machines
        encrypt_keys:
        - "((consul_encrypt_key))"
        agent_cert: "((consul_agent.certificate))"
        agent_key: "((consul_agent.private_key))"
        ca_cert: "((consul_agent.ca))"
        server_cert: "((consul_server.certificate))"
        server_key: "((consul_server.private_key))"
  - name: route_emitter
    release: diego
    properties:
      diego:
        route_emitter:
          nats: *nats_properties
          bbs:
            ca_cert: "((diego_bbs.ca))"
            client_cert: "((diego_bbs_client.certificate))"
            client_key: "((diego_bbs_client.private_key))"
            require_ssl: true
  - name: metron_agent
    release: loggregator
    properties: *metron_agent_properties
- name: blobstore
  azs:
  - z1
  instances: 1
  vm_type: m3.large
  vm_extensions:
  - 10GB_ephemeral_disk
  persistent_disk_type: 100GB
  stemcell: default
  networks:
  - name: private
  jobs:
  - name: consul_agent
    release: consul
    properties:
      consul:
        agent:
          mode: client
          domain: cf.internal
          servers: *consul_machines
          services:
            blobstore: {}
        encrypt_keys:
        - "((consul_encrypt_key))"
        agent_cert: "((consul_agent.certificate))"
        agent_key: "((consul_agent.private_key))"
        ca_cert: "((consul_agent.ca))"
        server_cert: "((consul_server.certificate))"
        server_key: "((consul_server.private_key))"
  - name: blobstore
    release: capi
    properties:
      system_domain: "((system_domain))"
      blobstore:
        admin_users:
        - username: blobstore-user
          password: "((blobstore_admin_users_password))"
        secure_link:
          secret: "((blobstore_secure_link_secret))"
        tls:
          cert: "((blobstore_tls.certificate))"
          private_key: "((blobstore_tls.private_key))"
          ca_cert: "((blobstore_tls.ca))"
  - name: route_registrar
    release: routing
    properties:
      route_registrar:
        routes:
        - name: blobstore
          port: 8080
          registration_interval: 20s
          tags:
            component: blobstore
          uris:
          - blobstore.((system_domain))
      nats:
        machines: *nats_machines
        password: "((nats_password))"
        port: 4222
        user: nats
  - name: metron_agent
    release: loggregator
    properties: *metron_agent_properties
- name: api
  azs:
  - z1
  - z2
  instances: 2
  vm_type: m3.large
  vm_extensions:
  - 50GB_ephemeral_disk
  stemcell: default
  networks:
  - name: private
  jobs:
  - name: consul_agent
    release: consul
    properties:
      consul:
        agent:
          mode: client
          domain: cf.internal
          servers: *consul_machines
          services:
            cloud_controller_ng: {}
        encrypt_keys:
        - "((consul_encrypt_key))"
        agent_cert: "((consul_agent.certificate))"
        agent_key: "((consul_agent.private_key))"
        ca_cert: "((consul_agent.ca))"
        server_cert: "((consul_server.certificate))"
        server_key: "((consul_server.private_key))"
  - name: cloud_controller_ng
    release: capi
    properties:
      router:
        route_services_secret: "((router_route_services_secret))"
      hm9000:
        port: -1
      ssl: &ssl
        skip_cert_verify: true
      system_domain: "((system_domain))"
      system_domain_organization: default_org
      app_domains: &app_domains
      - "((system_domain))"
      app_ssh: &app_ssh
        host_key_fingerprint: "((diego_ssh_proxy_host_key.public_key_fingerprint))"
        oauth_client_id: ssh-proxy
      nats:
        machines: *nats_machines
        password: "((nats_password))"
        port: 4222
        user: nats
      uaa:
        ca_cert: "((uaa_ca.certificate))"
        clients:
          cc_routing:
            secret: "((uaa_clients_cc-routing_secret))"
          cloud_controller_username_lookup:
            secret: "((uaa_clients_cloud_controller_username_lookup_secret))"
          cc-service-dashboards:
            secret: "((uaa_clients_cc-service-dashboards_secret))"
        url: https://uaa.((system_domain))
        jwt:
          verification_key: "((uaa_jwt_signing_key.public_key))"
        ssl:
          port: 8443
      cc:
        default_running_security_groups: &cc_default_running_security_groups
        - public_networks
        - dns
        default_staging_security_groups: &cc_default_staging_security_groups
        - public_networks
        - dns
        security_group_definitions: &cc_security_group_definitions
        - name: public_networks
          rules:
          - destination: 0.0.0.0-9.255.255.255
            protocol: all
          - destination: 11.0.0.0-169.253.255.255
            protocol: all
          - destination: 169.255.0.0-172.15.255.255
            protocol: all
          - destination: 172.32.0.0-192.167.255.255
            protocol: all
          - destination: 192.169.0.0-255.255.255.255
            protocol: all
        - name: dns
          rules:
          - destination: 0.0.0.0/0
            ports: '53'
            protocol: tcp
          - destination: 0.0.0.0/0
            ports: '53'
            protocol: udp
        install_buildpacks: &cc_install_buildpacks
        - name: binary_buildpack
          package: binary-buildpack
        - name: dotnet_core_buildpack
          package: dotnet-core-buildpack
        - name: go_buildpack
          package: go-buildpack
        - name: java_buildpack
          package: java-buildpack
        - name: nodejs_buildpack
          package: nodejs-buildpack
        - name: php_buildpack
          package: php-buildpack
        - name: python_buildpack
          package: python-buildpack
        - name: python_buildpack
          package: python-buildpack
        - name: ruby_buildpack
          package: ruby-buildpack
        - name: staticfile_buildpack
          package: staticfile-buildpack
        default_to_diego_backend: true
        db_encryption_key: "((cc_db_encryption_key))"
        bulk_api_password: "((cc_bulk_api_password))"
        internal_api_password: "((cc_internal_api_password))"
        staging_upload_user: staging_user
        staging_upload_password: "((cc_staging_upload_password))"
        quota_definitions: &quota_definitions
          default:
            memory_limit: 102400
            non_basic_services_allowed: true
            total_routes: 1000
            total_services: -1
        buildpacks: &blobstore-properties
          blobstore_type: webdav
          webdav_config:
            blobstore_timeout: 5
            password: "((blobstore_admin_users_password))"
            private_endpoint: https://blobstore.service.cf.internal:4443
            public_endpoint: https://blobstore.((system_domain))
            username: blobstore-user
        resource_pool: *blobstore-properties
        packages: *blobstore-properties
        droplets: *blobstore-properties
      ccdb: &ccdb
        databases:
        - name: cloud_controller
          tag: cc
        address: 10.0.31.193
        db_scheme: mysql
        port: 3306
        roles:
        - name: cloud_controller
          password: "((cf_mysql_mysql_seeded_databases_cc_password))"
          tag: admin
  - name: cloud_controller_worker
    release: capi
    properties:
      hm9000:
        port: -1
      cc:
        db_encryption_key: "((cc_db_encryption_key))"
        default_to_diego_backend: true
        install_buildpacks: *cc_install_buildpacks
        default_running_security_groups: *cc_default_running_security_groups
        default_staging_security_groups: *cc_default_staging_security_groups
        security_group_definitions: *cc_security_group_definitions
        internal_api_password: "((cc_internal_api_password))"
        bulk_api_password: "((cc_bulk_api_password))"
        quota_definitions: *quota_definitions
        staging_upload_user: staging_user
        staging_upload_password: "((cc_staging_upload_password))"
        resource_pool: *blobstore-properties
        packages: *blobstore-properties
        droplets: *blobstore-properties
        buildpacks: *blobstore-properties
      ccdb: *ccdb
      ssl: *ssl
      system_domain: "((system_domain))"
      system_domain_organization: default_org
      app_domains: *app_domains
      app_ssh: *app_ssh
      nats:
        machines: *nats_machines
        password: "((nats_password))"
        port: 4222
        user: nats
      uaa:
        ca_cert: "((uaa_ca.certificate))"
        clients:
          cc-service-dashboards:
            secret: "((uaa_clients_cc-service-dashboards_secret))"
        url: https://uaa.((system_domain))
        jwt:
          verification_key: "((uaa_jwt_signing_key.public_key))"
        ssl:
          port: 8443
  - name: binary-buildpack
    release: binary-buildpack
  - name: dotnet-core-buildpack
    release: dotnet-core-buildpack
  - name: go-buildpack
    release: go-buildpack
  - name: java-buildpack
    release: java-buildpack
  - name: nodejs-buildpack
    release: nodejs-buildpack
  - name: php-buildpack
    release: php-buildpack
  - name: python-buildpack
    release: python-buildpack
  - name: ruby-buildpack
    release: ruby-buildpack
  - name: staticfile-buildpack
    release: staticfile-buildpack
  - name: route_registrar
    release: routing
    properties:
      route_registrar:
        routes:
        - name: api
          registration_interval: 20s
          port: 9022
          uris:
          - api.((system_domain))
      nats:
        machines: *nats_machines
        password: "((nats_password))"
        port: 4222
        user: nats
  - name: statsd-injector
    release: loggregator
  - name: metron_agent
    release: loggregator
    properties: *metron_agent_properties
- name: cc_clock
  azs:
  - z1
  instances: 1
  vm_type: m3.large
  vm_extensions:
  - 5GB_ephemeral_disk
  stemcell: default
  networks:
  - name: private
  jobs:
  - name: consul_agent
    release: consul
    properties:
      consul:
        agent:
          mode: client
          domain: cf.internal
          servers: *consul_machines
        encrypt_keys:
        - "((consul_encrypt_key))"
        agent_cert: "((consul_agent.certificate))"
        agent_key: "((consul_agent.private_key))"
        ca_cert: "((consul_agent.ca))"
        server_cert: "((consul_server.certificate))"
        server_key: "((consul_server.private_key))"
  - name: cloud_controller_clock
    release: capi
    properties:
      hm9000:
        port: -1
      cc:
        db_encryption_key: "((cc_db_encryption_key))"
        default_to_diego_backend: true
        install_buildpacks: *cc_install_buildpacks
        default_running_security_groups: *cc_default_running_security_groups
        default_staging_security_groups: *cc_default_staging_security_groups
        security_group_definitions: *cc_security_group_definitions
        internal_api_password: "((cc_internal_api_password))"
        bulk_api_password: "((cc_bulk_api_password))"
        quota_definitions: *quota_definitions
        staging_upload_user: staging_user
        staging_upload_password: "((cc_staging_upload_password))"
        resource_pool: *blobstore-properties
        packages: *blobstore-properties
        droplets: *blobstore-properties
        buildpacks: *blobstore-properties
      ccdb: *ccdb
      ssl: *ssl
      system_domain: "((system_domain))"
      system_domain_organization: default_org
      app_domains: *app_domains
      app_ssh: *app_ssh
      nats:
        machines: *nats_machines
        password: "((nats_password))"
        port: 4222
        user: nats
      uaa:
        ca_cert: "((uaa_ca.certificate))"
        clients:
          cc-service-dashboards:
            secret: "((uaa_clients_cc-service-dashboards_secret))"
        url: https://uaa.((system_domain))
        jwt:
          verification_key: "((uaa_jwt_signing_key.public_key))"
        ssl:
          port: 8443
  - name: statsd-injector
    release: loggregator
  - name: metron_agent
    release: loggregator
    properties: *metron_agent_properties
- name: cc_bridge
  azs:
  - z1
  - z2
  instances: 2
  vm_type: m3.medium
  vm_extensions:
  - 5GB_ephemeral_disk
  stemcell: default
  networks:
  - name: private
  jobs:
  - name: consul_agent
    release: consul
    properties:
      consul:
        agent:
          mode: client
          domain: cf.internal
          servers: *consul_machines
        encrypt_keys:
        - "((consul_encrypt_key))"
        agent_cert: "((consul_agent.certificate))"
        agent_key: "((consul_agent.private_key))"
        ca_cert: "((consul_agent.ca))"
        server_cert: "((consul_server.certificate))"
        server_key: "((consul_server.private_key))"
  - name: stager
    release: capi
    properties:
      diego:
        ssl: *ssl
      capi:
        stager:
          bbs: *diego_bbs_client_properties
          cc:
            basic_auth_password: "((cc_internal_api_password))"
  - name: nsync
    release: capi
    properties:
      diego:
        ssl: *ssl
      capi:
        nsync:
          bbs: *diego_bbs_client_properties
          cc:
            basic_auth_password: "((cc_internal_api_password))"
            base_url: https://api.((system_domain))
          diego_privileged_containers: true
  - name: tps
    release: capi
    properties:
      diego:
        ssl: *ssl
      capi:
        tps:
          bbs: *diego_bbs_client_properties
          cc:
            basic_auth_password: "((cc_internal_api_password))"
  - name: cc_uploader
    release: capi
    properties:
      diego:
        ssl: *ssl
  - name: metron_agent
    release: loggregator
    properties: *metron_agent_properties
- name: doppler
  azs:
  - z1
  - z2
  instances: 2
  vm_type: m3.medium
  vm_extensions:
  - 5GB_ephemeral_disk
  stemcell: default
  networks:
  - name: private
  jobs:
  - name: consul_agent
    release: consul
    properties:
      consul:
        agent:
          mode: client
          domain: cf.internal
          servers: *consul_machines
          services:
            doppler:
              name: doppler
        encrypt_keys:
        - "((consul_encrypt_key))"
        agent_cert: "((consul_agent.certificate))"
        agent_key: "((consul_agent.private_key))"
        ca_cert: "((consul_agent.ca))"
        server_cert: "((consul_server.certificate))"
        server_key: "((consul_server.private_key))"
  - name: doppler
    release: loggregator
    properties:
      doppler:
        etcd:
          client_cert: "((etcd_client.certificate))"
          client_key: "((etcd_client.private_key))"
        syslog_skip_cert_verify: true
        tls:
          enable: true
      loggregator:
        tls:
          ca_cert: "((loggregator_ca.certificate))"
          doppler:
            cert: "((loggregator_tls_doppler.certificate))"
            key: "((loggregator_tls_doppler.private_key))"
        etcd:
          require_ssl: true
          ca_cert: "((etcd_server.ca))"
          machines:
          - etcd.service.cf.internal
      doppler_endpoint:
        shared_secret: "((dropsonde_shared_secret))"
  - name: syslog_drain_binder
    release: loggregator
    properties:
      loggregator:
        etcd:
          require_ssl: true
          ca_cert: "((etcd_server.ca))"
          machines:
          - etcd.service.cf.internal
      syslog_drain_binder:
        etcd:
          client_cert: "((etcd_client.certificate))"
          client_key: "((etcd_client.private_key))"
      system_domain: "((system_domain))"
      cc:
        bulk_api_password: "((cc_bulk_api_password))"
        srv_api_uri: https://api.((system_domain))
      ssl: *ssl
  - name: metron_agent
    release: loggregator
    properties: *metron_agent_properties
- name: log_controller
  azs:
  - z1
  - z2
  instances: 2
  vm_type: t2.small
  vm_extensions:
  - 5GB_ephemeral_disk
  stemcell: default
  update:
    max_in_flight: 1
    serial: true
  networks:
  - name: private
  jobs:
  - name: consul_agent
    release: consul
    properties:
      consul:
        agent:
          mode: client
          domain: cf.internal
          servers: *consul_machines
          services:
            loggregator_trafficcontroller: {}
        encrypt_keys:
        - "((consul_encrypt_key))"
        agent_cert: "((consul_agent.certificate))"
        agent_key: "((consul_agent.private_key))"
        ca_cert: "((consul_agent.ca))"
        server_cert: "((consul_server.certificate))"
        server_key: "((consul_server.private_key))"
  - name: loggregator_trafficcontroller
    release: loggregator
    properties:
      traffic_controller:
        etcd:
          client_cert: "((etcd_client.certificate))"
          client_key: "((etcd_client.private_key))"
      uaa:
        clients:
          doppler:
            secret: "((uaa_clients_doppler_secret))"
        url: https://uaa.((system_domain))
      loggregator:
        tls:
          ca_cert: "((loggregator_ca.certificate))"
          trafficcontroller:
            cert: "((loggregator_tls_tc.certificate))"
            key: "((loggregator_tls_tc.private_key))"
        etcd:
          require_ssl: true
          ca_cert: "((etcd_server.ca))"
          machines:
          - etcd.service.cf.internal
      system_domain: "((system_domain))"
      ssl: *ssl
      cc:
        srv_api_uri: https://api.((system_domain))
  - name: route_registrar
    release: routing
    properties:
      route_registrar:
        routes:
        - name: loggregator
          port: 8080
          registration_interval: 20s
          uris:
          - loggregator.((system_domain))
        - name: doppler
          port: 8081
          registration_interval: 20s
          uris:
          - doppler.((system_domain))
          - "*.doppler.((system_domain))"
      nats:
        machines: *nats_machines
        password: "((nats_password))"
        port: 4222
        user: nats
  - name: metron_agent
    release: loggregator
    properties: *metron_agent_properties

variables:
- name: blobstore_admin_users_password
  type: password
- name: blobstore_secure_link_secret
  type: password
- name: cc_bulk_api_password
  type: password
- name: cc_db_encryption_key
  type: password
- name: cc_internal_api_password
  type: password
- name: cc_staging_upload_password
  type: password
- name: cf_mysql_mysql_admin_password
  type: password
- name: cf_mysql_mysql_cluster_health_password
  type: password
- name: cf_mysql_mysql_galera_healthcheck_endpoint_password
  type: password
- name: cf_mysql_mysql_galera_healthcheck_password
  type: password
- name: cf_mysql_mysql_roadmin_password
  type: password
- name: cf_mysql_mysql_seeded_databases_cc_password
  type: password
- name: cf_mysql_mysql_seeded_databases_diego_password
  type: password
- name: cf_mysql_mysql_seeded_databases_uaa_password
  type: password
- name: nats_password
  type: password
- name: router_status_password
  type: password
- name: uaa_scim_users_admin_password
  type: password
- name: dropsonde_shared_secret
  type: password
- name: router_route_services_secret
  type: password
- name: uaa_admin_client_secret
  type: password
- name: uaa_clients_cc-routing_secret
  type: password
- name: uaa_clients_cc-service-dashboards_secret
  type: password
- name: uaa_clients_cloud_controller_username_lookup_secret
  type: password
- name: uaa_clients_doppler_secret
  type: password
- name: uaa_clients_gorouter_secret
  type: password
- name: uaa_clients_ssh-proxy_secret
  type: password
- name: uaa_clients_tcp_emitter_secret
  type: password
- name: uaa_clients_tcp_router_secret
  type: password
- name: uaa_login_client_secret
  type: password
- name: diego_bbs_encryption_keys_passphrase
  type: password
- name: consul_encrypt_key
  type: password
- name: diego_ssh_proxy_host_key
  type: ssh
- name: uaa_jwt_signing_key
  type: rsa
- name: etcd_ca
  type: certificate
  options:
    common_name: etcdCA
- name: etcd_server
  type: certificate
  options:
    ca: etcd_ca
    common_name: etcd.service.cf.internal
    alternative_names:
    - "*.etcd.service.cf.internal"
    - etcd.service.cf.internal
    ext_key_usage:
    - server_auth
- name: etcd_client
  type: certificate
  options:
    ca: etcd_ca
    common_name: clientName
    ext_key_usage:
    - client_auth
- name: etcd_peer_ca
  type: certificate
  options:
    common_name: peerCA
- name: etcd_peer
  type: certificate
  options:
    ca: etcd_peer_ca
    common_name: etcd.service.cf.internal
    alternative_names:
    - "*.etcd.service.cf.internal"
    - etcd.service.cf.internal
    ext_key_usage:
    - client_auth
    - server_auth
- name: blobstore_ca
  type: certificate
  options:
    common_name: blobstore_ca
- name: blobstore_tls
  type: certificate
  options:
    ca: blobstore_ca
    common_name: blobstore.service.cf.internal
- name: consul_agent_ca
  type: certificate
  options:
    common_name: consulCA
- name: consul_agent
  type: certificate
  options:
    ca: consul_agent_ca
    common_name: consul_agent
    ext_key_usage:
    - client_auth
    - server_auth
- name: consul_server
  type: certificate
  options:
    ca: consul_agent_ca
    common_name: server.dc1.cf.internal
    ext_key_usage:
    - client_auth
    - server_auth
- name: diego_bbs
  type: certificate
  options:
    common_name: diegoCA
- name: diego_bbs_client
  type: certificate
  options:
    ca: diego_bbs
    common_name: bbs client
    ext_key_usage:
    - client_auth
- name: diego_bbs_server
  type: certificate
  options:
    ca: diego_bbs
    common_name: bbs.service.cf.internal
    ext_key_usage:
    - server_auth
    alternative_names:
    - "*.bbs.service.cf.internal"
    - bbs.service.cf.internal
- name: loggregator_ca
  type: certificate
  options:
    common_name: loggregatorCA
- name: loggregator_tls_metron
  type: certificate
  options:
    ca: loggregator_ca
    common_name: metron
    ext_key_usage:
    - client_auth
- name: loggregator_tls_doppler
  type: certificate
  options:
    ca: loggregator_ca
    common_name: doppler
    ext_key_usage:
    - server_auth
- name: loggregator_tls_tc
  type: certificate
  options:
    ca: loggregator_ca
    common_name: trafficcontroller
    ext_key_usage:
    - client_auth
- name: router_ca
  type: certificate
  options:
    common_name: routerCA
- name: router_ssl
  type: certificate
  options:
    ca: router_ca
    common_name: routerSSL
    alternative_names:
    - "((system_domain))"
    - "*.((system_domain))"
- name: uaa_ca
  type: certificate
  options:
    common_name: uaaCA
- name: uaa_ssl
  type: certificate
  options:
    ca: uaa_ca
    common_name: uaa.service.cf.internal
    alternative_names:
    - uaa.service.cf.internal
- name: uaa_login_saml
  type: certificate
  options:
    common_name: uaa_login_saml

<<<<<<< HEAD













































=======
>>>>>>> 412401ad
releases:
- name: capi
  url: https://bosh.io/d/github.com/cloudfoundry/capi-release?v=1.15.0
  version: 1.15.0
  sha1: 2008137d5bb71e701cedba96cb363e1bfbdebd45
- name: consul
  url: https://bosh.io/d/github.com/cloudfoundry-incubator/consul-release?v=150
  version: '150'
  sha1: 491f2d684e9fe5dd3bba8697077458621acaddf4
- name: diego
  url: https://bosh.io/d/github.com/cloudfoundry/diego-release?v=1.5.4
  version: 1.5.4
  sha1: 4126d16c624e019bcf4181f304ef7ac3e80ef319
- name: etcd
  url: https://bosh.io/d/github.com/cloudfoundry-incubator/etcd-release?v=89
  version: '89'
  sha1: b92de7de3e97166131b23a2f7929f27234e85ebc
- name: loggregator
  url: https://bosh.io/d/github.com/cloudfoundry/loggregator?v=74.0.2
  version: 74.0.2
  sha1: 3b92e46bd41c845c966f11d5d1a47f6584fe7d98
- name: nats
  url: https://bosh.io/d/github.com/cloudfoundry/nats-release?v=14
  version: '14'
  sha1: 495cdd240a00ef4afa7ca367dbf3a2cc2624c8d0
- name: cf-mysql
  url: https://bosh.io/d/github.com/cloudfoundry/cf-mysql-release?v=32
  version: '32'
  sha1: a41bb2cadd4311bc9977ccc2c1fca07ba41ccef2
- name: routing
  url: https://bosh.io/d/github.com/cloudfoundry-incubator/cf-routing-release?v=0.143.0
  version: 0.143.0
  sha1: 74737a367b34df97161f56b427e2d291dbe54e38
- name: uaa
  url: https://bosh.io/d/github.com/cloudfoundry/uaa-release?v=24
  version: '24'
  sha1: d0feb5494153217f3d62b346f426ad2b2f43511a
- name: garden-runc
  url: https://bosh.io/d/github.com/cloudfoundry/garden-runc-release?v=1.1.1
  version: 1.1.1
  sha1: 6e50e37efbfbfcfa803d5d87a7a85a3073f69243
- name: cflinuxfs2-rootfs
  url: https://bosh.io/d/github.com/cloudfoundry/cflinuxfs2-rootfs-release?v=1.45.0
  version: 1.45.0
  sha1: 3d7a10591d6e364518bce59739bd89ecaa6ef763
- name: binary-buildpack
  url: https://bosh.io/d/github.com/cloudfoundry/binary-buildpack-release?v=1.0.7
  version: 1.0.7
  sha1: bf1116d06c4622cee1c1f12439d6cb7e8aaab5c7
- name: dotnet-core-buildpack
  url: https://bosh.io/d/github.com/cloudfoundry/dotnet-core-buildpack-release?v=v1.0.3
  version: v1.0.3
  sha1: fa3793f4db530adf01f4252d5962cd68fd957a9c
- name: go-buildpack
  url: https://bosh.io/d/github.com/cloudfoundry/go-buildpack-release?v=1.7.17
  version: 1.7.17
  sha1: d493465108eaaa3e80e8872853ae2c117edb1383
- name: java-buildpack
  url: https://bosh.io/d/github.com/cloudfoundry/java-buildpack-release?v=3.11
  version: '3.11'
  sha1: 0ccb84156feb448eea2db9fda1f28612d9daf23c
- name: nodejs-buildpack
  url: https://bosh.io/d/github.com/cloudfoundry/nodejs-buildpack-release?v=1.5.27
  version: 1.5.27
  sha1: 9c69b8f24c46bc02dc156e14df256669970d1b49
- name: php-buildpack
  url: https://bosh.io/d/github.com/cloudfoundry/php-buildpack-release?v=4.3.25
  version: 4.3.25
  sha1: b458ee008175f2b230620caaeb84e471c80c657b
- name: python-buildpack
  url: https://bosh.io/d/github.com/cloudfoundry/python-buildpack-release?v=1.5.14
  version: 1.5.14
  sha1: 5b72e8cdf4e363870313c6aa4c16f2a367d82ccd
- name: ruby-buildpack
  url: https://bosh.io/d/github.com/cloudfoundry/ruby-buildpack-release?v=1.6.32
  version: 1.6.32
  sha1: 258221e6a8a070909f5a770cefed70f9c52330b0
- name: staticfile-buildpack
  url: https://bosh.io/d/github.com/cloudfoundry/staticfile-buildpack-release?v=1.3.16
  version: 1.3.16
  sha1: e7a8c6a9ff2f9bfed578600c1df91a27bd9fe35a
stemcells:
- alias: default
  os: ubuntu-trusty
  version: '3312.15'<|MERGE_RESOLUTION|>--- conflicted
+++ resolved
@@ -1432,54 +1432,6 @@
   options:
     common_name: uaa_login_saml
 
-<<<<<<< HEAD
-
-
-
-
-
-
-
-
-
-
-
-
-
-
-
-
-
-
-
-
-
-
-
-
-
-
-
-
-
-
-
-
-
-
-
-
-
-
-
-
-
-
-
-
-
-=======
->>>>>>> 412401ad
 releases:
 - name: capi
   url: https://bosh.io/d/github.com/cloudfoundry/capi-release?v=1.15.0
